﻿using System;
using System.Globalization;
using System.IO;
using System.Reflection;
<<<<<<< HEAD
=======
using Esprima;
using Esprima.Ast;
>>>>>>> e7bcdafd
using Jint.Native.Number;
using Jint.Runtime;
using Jint.Runtime.Debugger;
using Xunit;

namespace Jint.Tests.Runtime
{
    public class EngineTests : IDisposable
    {
        private readonly Engine _engine;
        private int countBreak = 0;
        private StepMode stepMode;

        public EngineTests()
        {
            _engine = new Engine()
                .SetValue("log", new Action<object>(Console.WriteLine))
                .SetValue("assert", new Action<bool>(Assert.True))
                .SetValue("equal", new Action<object, object>(Assert.Equal))
                ;
        }

        void IDisposable.Dispose()
        {
        }


        private void RunTest(string source)
        {
            _engine.Execute(source);
        }

        private string GetEmbeddedFile(string filename)
        {
            const string prefix = "Jint.Tests.Runtime.Scripts.";

            var assembly = typeof(EngineTests).GetTypeInfo().Assembly;
            var scriptPath = prefix + filename;

            using (var stream = assembly.GetManifestResourceStream(scriptPath))
            {
                using (var sr = new StreamReader(stream))
                {
                    return sr.ReadToEnd();
                }
            }
        }

        [Theory]
        [InlineData(42d, "42")]
        [InlineData("Hello", "'Hello'")]
        public void ShouldInterpretLiterals(object expected, string source)
        {
            var engine = new Engine();
            var result = engine.Execute(source).GetCompletionValue().ToObject();

            Assert.Equal(expected, result);
        }

        [Fact]
        public void ShouldInterpretVariableDeclaration()
        {
            var engine = new Engine();
            var result = engine
                .Execute("var foo = 'bar'; foo;")
                .GetCompletionValue()
                .ToObject();

            Assert.Equal("bar", result);
        }

        [Theory]
        [InlineData(4d, "1 + 3")]
        [InlineData(-2d, "1 - 3")]
        [InlineData(3d, "1 * 3")]
        [InlineData(2d, "6 / 3")]
        [InlineData(9d, "15 & 9")]
        [InlineData(15d, "15 | 9")]
        [InlineData(6d, "15 ^ 9")]
        [InlineData(36d, "9 << 2")]
        [InlineData(2d, "9 >> 2")]
        [InlineData(4d, "19 >>> 2")]
        public void ShouldInterpretBinaryExpression(object expected, string source)
        {
            var engine = new Engine();
            var result = engine.Execute(source).GetCompletionValue().ToObject();

            Assert.Equal(expected, result);
        }

        [Theory]
        [InlineData(-59d, "~58")]
        [InlineData(58d, "~~58")]
        public void ShouldInterpretUnaryExpression(object expected, string source)
        {
            var engine = new Engine();
            var result = engine.Execute(source).GetCompletionValue().ToObject();

            Assert.Equal(expected, result);
        }

        [Fact]
        public void ShouldEvaluateHasOwnProperty()
        {
            RunTest(@"
                var x = {};
                x.Bar = 42;
                assert(x.hasOwnProperty('Bar'));
            ");
        }

        [Fact]
        public void FunctionConstructorsShouldCreateNewObjects()
        {
            RunTest(@"
                var Vehicle = function () {};
                var vehicle = new Vehicle();
                assert(vehicle != undefined);
            ");
        }

        [Fact]
        public void NewObjectsInheritFunctionConstructorProperties()
        {
            RunTest(@"
                var Vehicle = function () {};
                var vehicle = new Vehicle();
                Vehicle.prototype.wheelCount = 4;
                assert(vehicle.wheelCount == 4);
                assert((new Vehicle()).wheelCount == 4);
            ");
        }

        [Fact]
        public void PrototypeFunctionIsInherited()
        {
            RunTest(@"
                function Body(mass){
                   this.mass = mass;
                }

                Body.prototype.offsetMass = function(dm) {
                   this.mass += dm;
                   return this;
                }

                var b = new Body(36);
                b.offsetMass(6);
                assert(b.mass == 42);
            ");

        }

        [Fact]
        public void FunctionConstructorCall()
        {
            RunTest(@"
                function Body(mass){
                   this.mass = mass;
                }

                var john = new Body(36);
                assert(john.mass == 36);
            ");
        }

        [Fact]
        public void NewObjectsShouldUsePrivateProperties()
        {
            RunTest(@"
                var Vehicle = function (color) {
                    this.color = color;
                };
                var vehicle = new Vehicle('tan');
                assert(vehicle.color == 'tan');
            ");
        }

        [Fact]
        public void FunctionConstructorsShouldDefinePrototypeChain()
        {
            RunTest(@"
                function Vehicle() {};
                var vehicle = new Vehicle();
                assert(vehicle.hasOwnProperty('constructor') == false);
            ");
        }

        [Fact]
        public void NewObjectsConstructorIsObject()
        {
            RunTest(@"
                var o = new Object();
                assert(o.constructor == Object);
            ");
        }

        [Fact]
        public void NewObjectsIntanceOfConstructorObject()
        {
            RunTest(@"
                var o = new Object();
                assert(o instanceof Object);
            ");
        }

        [Fact]
        public void NewObjectsConstructorShouldBeConstructorObject()
        {
            RunTest(@"
                var Vehicle = function () {};
                var vehicle = new Vehicle();
                assert(vehicle.constructor == Vehicle);
            ");
        }

        [Fact]
        public void NewObjectsIntanceOfConstructorFunction()
        {
            RunTest(@"
                var Vehicle = function () {};
                var vehicle = new Vehicle();
                assert(vehicle instanceof Vehicle);
            ");
        }

        [Fact]
        public void ShouldEvaluateForLoops()
        {
            RunTest(@"
                var foo = 0;
                for (var i = 0; i < 5; i++) {
                    foo += i;
                }
                assert(foo == 10);
            ");
        }

        [Fact]
        public void ShouldEvaluateRecursiveFunctions()
        {
            RunTest(@"
                function fib(n) {
                    if (n < 2) {
                        return n;
                    }
                    return fib(n - 1) + fib(n - 2);
                }
                var result = fib(6);
                assert(result == 8);
            ");
        }

        [Fact]
        public void ShouldAccessObjectProperties()
        {
            RunTest(@"
                var o = {};
                o.Foo = 'bar';
                o.Baz = 42;
                o.Blah = o.Foo + o.Baz;
                assert(o.Blah == 'bar42');
            ");
        }


        [Fact]
        public void ShouldConstructArray()
        {
            RunTest(@"
                var o = [];
                assert(o.length == 0);
            ");
        }

        [Fact]
        public void ArrayPushShouldIncrementLength()
        {
            RunTest(@"
                var o = [];
                o.push(1);
                assert(o.length == 1);
            ");
        }

        [Fact]
        public void ArrayFunctionInitializesLength()
        {
            RunTest(@"
                assert(Array(3).length == 3);
                assert(Array('3').length == 1);
            ");
        }

        [Fact]
        public void ArrayIndexerIsAssigned()
        {
            RunTest(@"
                var n = 8;
                var o = Array(n);
                for (var i = 0; i < n; i++) o[i] = i;
                assert(o[0] == 0);
                assert(o[7] == 7);
            ");
        }

        [Fact]
        public void ArrayPopShouldDecrementLength()
        {
            RunTest(@"
                var o = [42, 'foo'];
                var pop = o.pop();
                assert(o.length == 1);
                assert(pop == 'foo');
            ");
        }

        [Fact]
        public void ArrayConstructor()
        {
            RunTest(@"
                var o = [];
                assert(o.constructor == Array);
            ");
        }

        [Fact]
        public void DateConstructor()
        {
            RunTest(@"
                var o = new Date();
                assert(o.constructor == Date);
                assert(o.hasOwnProperty('constructor') == false);
            ");
        }

        [Fact]
        public void ShouldConvertDateToNumber()
        {
            RunTest(@"
                assert(Number(new Date(0)) === 0);
            ");
        }

        [Fact]
        public void DatePrimitiveValueShouldBeNaN()
        {
            RunTest(@"
                assert(isNaN(Date.prototype.valueOf()));
            ");
        }

        [Fact]
        public void MathObjectIsDefined()
        {
            RunTest(@"
                var o = Math.abs(-1)
                assert(o == 1);
            ");
        }

        [Fact]
        public void VoidShouldReturnUndefined()
        {
            RunTest(@"
                assert(void 0 === undefined);
                var x = '1';
                assert(void x === undefined);
                x = 'x';
                assert (isNaN(void x) === true);
                x = new String('-1');
                assert (void x === undefined);
            ");
        }

        [Fact]
        public void TypeofObjectShouldReturnString()
        {
            RunTest(@"
                assert(typeof x === 'undefined');
                assert(typeof 0 === 'number');
                var x = 0;
                assert (typeof x === 'number');
                var x = new Object();
                assert (typeof x === 'object');
            ");
        }

        [Fact]
        public void MathAbsReturnsAbsolute()
        {
            RunTest(@"
                assert(1 == Math.abs(-1));
            ");
        }

        [Fact]
        public void NaNIsNan()
        {
            RunTest(@"
                var x = NaN;
                assert(isNaN(NaN));
                assert(isNaN(Math.abs(x)));
            ");
        }

        [Fact]
        public void ToNumberHandlesStringObject()
        {
            RunTest(@"
                x = new String('1');
                x *= undefined;
                assert(isNaN(x));
            ");
        }

        [Fact]
        public void FunctionScopesAreChained()
        {
            RunTest(@"
                var x = 0;

                function f1(){
                  function f2(){
                    return x;
                  };
                  return f2();

                  var x = 1;
                }

                assert(f1() === undefined);
            ");
        }

        [Fact]
        public void EvalFunctionParseAndExecuteCode()
        {
            RunTest(@"
                var x = 0;
                eval('assert(x == 0)');
            ");
        }

        [Fact]
        public void ForInStatement()
        {
            RunTest(@"
                var x, y, str = '';
                for(var z in this) {
                    str += z;
                }

                assert(str == 'xystrz');
            ");
        }

        [Fact]
        public void ForInStatementEnumeratesKeys()
        {
            RunTest(@"
                for(var i in 'abc');
				log(i);
                assert(i === '2');
            ");
        }

        [Fact]
        public void WithStatement()
        {
            RunTest(@"
                with (Math) {
                  assert(cos(0) == 1);
                }
            ");
        }

        [Fact]
        public void ObjectExpression()
        {
            RunTest(@"
                var o = { x: 1 };
                assert(o.x == 1);
            ");
        }

        [Fact]
        public void StringFunctionCreatesString()
        {
            RunTest(@"
                assert(String(NaN) === 'NaN');
            ");
        }

        [Fact]
        public void ScopeChainInWithStatement()
        {
            RunTest(@"
                var x = 0;
                var myObj = {x : 'obj'};

                function f1(){
                  var x = 1;
                  function f2(){
                    with(myObj){
                      return x;
                    }
                  };
                  return f2();
                }

                assert(f1() === 'obj');
            ");
        }

        [Fact]
        public void TryCatchBlockStatement()
        {
            RunTest(@"
                var x, y, z;
                try {
                    x = 1;
                    throw new TypeError();
                    x = 2;
                }
                catch(e) {
                    assert(x == 1);
                    assert(e instanceof TypeError);
                    y = 1;
                }
                finally {
                    assert(x == 1);
                    z = 1;
                }

                assert(x == 1);
                assert(y == 1);
                assert(z == 1);
            ");
        }

        [Fact]
        public void FunctionsCanBeAssigned()
        {
            RunTest(@"
                var sin = Math.sin;
                assert(sin(0) == 0);
            ");
        }

        [Fact]
        public void FunctionArgumentsIsDefined()
        {
            RunTest(@"
                function f() {
                    assert(arguments.length > 0);
                }

                f(42);
            ");
        }

        [Fact]
        public void PrimitiveValueFunctions()
        {
            RunTest(@"
                var s = (1).toString();
                assert(s == '1');
            ");
        }

        [Theory]
        [InlineData(true, "'ab' == 'a' + 'b'")]
        public void OperatorsPrecedence(object expected, string source)
        {
            var engine = new Engine();
            var result = engine.Execute(source).GetCompletionValue().ToObject();

            Assert.Equal(expected, result);
        }

        [Fact]
        public void FunctionPrototypeShouldHaveApplyMethod()
        {
            RunTest(@"
                var numbers = [5, 6, 2, 3, 7];
                var max = Math.max.apply(null, numbers);
                assert(max == 7);
            ");
        }

        [Theory]
        [InlineData(double.NaN, "parseInt(NaN)")]
        [InlineData(double.NaN, "parseInt(null)")]
        [InlineData(double.NaN, "parseInt(undefined)")]
        [InlineData(double.NaN, "parseInt(new Boolean(true))")]
        [InlineData(double.NaN, "parseInt(Infinity)")]
        [InlineData(-1d, "parseInt(-1)")]
        [InlineData(-1d, "parseInt('-1')")]
        public void ShouldEvaluateParseInt(object expected, string source)
        {
            var engine = new Engine();
            var result = engine.Execute(source).GetCompletionValue().ToObject();

            Assert.Equal(expected, result);
        }

        [Fact]
        public void ShouldNotExecuteDebuggerStatement()
        {
            new Engine().Execute("debugger");
        }

        [Fact]
        public void ShouldThrowStatementCountOverflow()
        {
            Assert.Throws<StatementsCountOverflowException>(
                () => new Engine(cfg => cfg.MaxStatements(100)).Execute("while(true);")
            );
        }

        [Fact]
        public void ShouldThrowTimeout()
        {
            Assert.Throws<TimeoutException>(
                () => new Engine(cfg => cfg.TimeoutInterval(new TimeSpan(0, 0, 0, 0, 500))).Execute("while(true);")
            );
        }


        [Fact]
        public void CanDiscardRecursion()
        {
            var script = @"var factorial = function(n) {
                if (n>1) {
                    return n * factorial(n - 1);
                }
            };

            var result = factorial(500);
            ";

            Assert.Throws<RecursionDepthOverflowException>(
                () => new Engine(cfg => cfg.LimitRecursion()).Execute(script)
            );
        }

        [Fact]
        public void ShouldDiscardHiddenRecursion()
        {
            var script = @"var renamedFunc;
            var exec = function(callback) {
                renamedFunc = callback;
                callback();
            };

            var result = exec(function() {
                renamedFunc();
            });
            ";

            Assert.Throws<RecursionDepthOverflowException>(
                () => new Engine(cfg => cfg.LimitRecursion()).Execute(script)
            );
        }

        [Fact]
        public void ShouldRecognizeAndDiscardChainedRecursion()
        {
            var script = @" var funcRoot, funcA, funcB, funcC, funcD;

            var funcRoot = function() {
                funcA();
            };

            var funcA = function() {
                funcB();
            };

            var funcB = function() {
                funcC();
            };

            var funcC = function() {
                funcD();
            };

            var funcD = function() {
                funcRoot();
            };

            funcRoot();
            ";

            Assert.Throws<RecursionDepthOverflowException>(
                () => new Engine(cfg => cfg.LimitRecursion()).Execute(script)
            );
        }

        [Fact]
        public void ShouldProvideCallChainWhenDiscardRecursion()
        {
            var script = @" var funcRoot, funcA, funcB, funcC, funcD;

            var funcRoot = function() {
                funcA();
            };

            var funcA = function() {
                funcB();
            };

            var funcB = function() {
                funcC();
            };

            var funcC = function() {
                funcD();
            };

            var funcD = function() {
                funcRoot();
            };

            funcRoot();
            ";

            RecursionDepthOverflowException exception = null;

            try
            {
                new Engine(cfg => cfg.LimitRecursion()).Execute(script);
            }
            catch (RecursionDepthOverflowException ex)
            {
                exception = ex;
            }

            Assert.NotNull(exception);
            Assert.Equal("funcRoot->funcA->funcB->funcC->funcD", exception.CallChain);
            Assert.Equal("funcRoot", exception.CallExpressionReference);
        }

        [Fact]
        public void ShouldAllowShallowRecursion()
        {
            var script = @"var factorial = function(n) {
                if (n>1) {
                    return n * factorial(n - 1);
                }
            };

            var result = factorial(8);
            ";

            new Engine(cfg => cfg.LimitRecursion(20)).Execute(script);
        }

        [Fact]
        public void ShouldDiscardDeepRecursion()
        {
            var script = @"var factorial = function(n) {
                if (n>1) {
                    return n * factorial(n - 1);
                }
            };

            var result = factorial(38);
            ";

            Assert.Throws<RecursionDepthOverflowException>(
                () => new Engine(cfg => cfg.LimitRecursion(20)).Execute(script)
            );
        }

        [Fact]
        public void ShouldConvertDoubleToStringWithoutLosingPrecision()
        {
            RunTest(@"
                assert(String(14.915832707045631) === '14.915832707045631');
                assert(String(-14.915832707045631) === '-14.915832707045631');
                assert(String(0.5) === '0.5');
                assert(String(0.00000001) === '1e-8');
                assert(String(0.000001) === '0.000001');
                assert(String(-1.0) === '-1');
                assert(String(30.0) === '30');
                assert(String(0.2388906159889881) === '0.2388906159889881');
            ");
        }

        [Fact]
        public void ShouldWriteNumbersUsingBases()
        {
            RunTest(@"
                assert(15.0.toString() === '15');
                assert(15.0.toString(2) === '1111');
                assert(15.0.toString(8) === '17');
                assert(15.0.toString(16) === 'f');
                assert(15.0.toString(17) === 'f');
                assert(15.0.toString(36) === 'f');
                assert(15.1.toString(36) === 'f.3llllllllkau6snqkpygsc3di');
            ");
        }

        [Fact]
        public void ShouldNotAlterSlashesInRegex()
        {
            RunTest(@"
                assert(new RegExp('/').toString() === '///');
            ");
        }

        [Fact]
        public void ShouldHandleEscapedSlashesInRegex()
        {
            RunTest(@"
                var regex = /[a-z]\/[a-z]/;
                assert(regex.test('a/b') === true);
                assert(regex.test('a\\/b') === false);
            ");
        }

        [Fact]
        public void ShouldComputeFractionInBase()
        {
            Assert.Equal("011", NumberPrototype.ToFractionBase(0.375, 2));
            Assert.Equal("14141414141414141414141414141414141414141414141414", NumberPrototype.ToFractionBase(0.375, 5));
        }

        [Fact]
        public void ShouldInvokeAFunctionValue()
        {
            RunTest(@"
                function add(x, y) { return x + y; }
            ");

            var add = _engine.GetValue("add");

            Assert.Equal(3, add.Invoke(1, 2));
        }


        [Fact]
        public void ShouldNotInvokeNonFunctionValue()
        {
            RunTest(@"
                var x= 10;
            ");

            var x = _engine.GetValue("x");

            Assert.Throws<ArgumentException>(() => x.Invoke(1, 2));
        }

        [Fact]
        public void ShouldInvokeAFunctionValueThatBelongsToAnObject()
        {
            RunTest(@"
                var obj = { foo: 5, getFoo: function (bar) { return 'foo is ' + this.foo + ', bar is ' + bar; } };
            ");

            var obj = _engine.GetValue("obj").AsObject();
            var getFoo = obj.Get("getFoo");

            Assert.Equal("foo is 5, bar is 7", _engine.Invoke(getFoo, obj, new object[] { 7 }).AsString());
        }

        [Fact]
        public void ShouldNotInvokeNonFunctionValueThatBelongsToAnObject()
        {
            RunTest(@"
                var obj = { foo: 2 };
            ");

            var obj = _engine.GetValue("obj").AsObject();
            var foo = obj.Get("foo");

            Assert.Throws<ArgumentException>(() => _engine.Invoke(foo, obj, new object[] { }));
        }

        [Theory]
        [InlineData("0", 0, 16)]
        [InlineData("1", 1, 16)]
        [InlineData("100", 100, 10)]
        [InlineData("1100100", 100, 2)]
        [InlineData("2s", 100, 36)]
        [InlineData("2qgpckvng1s", 10000000000000000L, 36)]
        public void ShouldConvertNumbersToDifferentBase(string expected, long number, int radix)
        {
            var result = NumberPrototype.ToBase(number, radix);
            Assert.Equal(expected, result);
        }

        [Fact]
        public void JsonParserShouldParseNegativeNumber()
        {
            RunTest(@"
                var a = JSON.parse('{ ""x"":-1 }');
                assert(a.x === -1);

                var b = JSON.parse('{ ""x"": -1 }');
                assert(b.x === -1);
            ");
        }

        [Fact]
        public void JsonParserShouldUseToString()
        {
            RunTest(@"
                var a = JSON.parse(null); // Equivalent to JSON.parse('null')
                assert(a === null);
            ");

            RunTest(@"
                var a = JSON.parse(true); // Equivalent to JSON.parse('true')
                assert(a === true);
            ");

            RunTest(@"
                var a = JSON.parse(false); // Equivalent to JSON.parse('false')
                assert(a === false);
            ");

            RunTest(@"
                try {
                    JSON.parse(undefined); // Equivalent to JSON.parse('undefined')
                    assert(false);
                }
                catch(ex) {
                    assert(ex instanceof SyntaxError);
                }
            ");

            RunTest(@"
                try {
                    JSON.parse({}); // Equivalent to JSON.parse('[object Object]')
                    assert(false);
                }
                catch(ex) {
                    assert(ex instanceof SyntaxError);
                }
            ");

            RunTest(@"
                try {
                    JSON.parse(function() { }); // Equivalent to JSON.parse('function () {}')
                    assert(false);
                }
                catch(ex) {
                    assert(ex instanceof SyntaxError);
                }
            ");
        }

        [Fact]
        public void JsonParserShouldDetectInvalidNegativeNumberSyntax()
        {
            RunTest(@"
                try {
                    JSON.parse('{ ""x"": -.1 }'); // Not allowed
                    assert(false);
                }
                catch(ex) {
                    assert(ex instanceof SyntaxError);
                }
            ");

            RunTest(@"
                try {
                    JSON.parse('{ ""x"": - 1 }'); // Not allowed
                    assert(false);
                }
                catch(ex) {
                    assert(ex instanceof SyntaxError);
                }
            ");
        }

        [Fact]
        [ReplaceCulture("fr-FR")]
        public void ShouldBeCultureInvariant()
        {
            // decimals in french are separated by commas
            var engine = new Engine();

            var result = engine.Execute("1.2 + 2.1").GetCompletionValue().AsNumber();
            Assert.Equal(3.3d, result);

            result = engine.Execute("JSON.parse('{\"x\" : 3.3}').x").GetCompletionValue().AsNumber();
            Assert.Equal(3.3d, result);
        }

        [Fact]
        public void ShouldGetTheLastSyntaxNode()
        {
            var engine = new Engine();
            engine.Execute("1.2");

            var result = engine.GetLastSyntaxNode();
            Assert.Equal(Nodes.Literal, result.Type);
        }

        [Fact]
        public void ShouldGetParseErrorLocation()
        {
            var engine = new Engine();
            try
            {
                engine.Execute("1.2+ new", new ParserOptions(source: "jQuery.js"));
            }
            catch (ParserException e)
            {
                Assert.Equal(1, e.LineNumber);
                Assert.Equal(9, e.Column);
                Assert.Equal("jQuery.js", e.Source);
            }
        }
        #region DateParsingAndStrings
        [Fact]
        public void ParseShouldReturnNumber()
        {
            var engine = new Engine();

            var result = engine.Execute("Date.parse('1970-01-01');").GetCompletionValue().AsNumber();
            Assert.Equal(0, result);
        }

        [Fact]
        public void LocalDateTimeShouldNotLoseTimezone()
        {
            var date = new DateTime(2016, 1, 1, 13, 0, 0, DateTimeKind.Local);
            var engine = new Engine().SetValue("localDate", date);
            engine.Execute(@"localDate");
            var actual = engine.GetCompletionValue().AsDate().ToDateTime();
            Assert.Equal(date.ToUniversalTime(), actual.ToUniversalTime());
            Assert.Equal(date.ToLocalTime(), actual.ToLocalTime());
        }

        [Fact]
        public void UtcShouldUseUtc()
        {
            var customTimeZone = TimeZoneInfo.FindSystemTimeZoneById("Central Europe Standard Time");

            var engine = new Engine(cfg => cfg.LocalTimeZone(customTimeZone));

            var result = engine.Execute("Date.UTC(1970,0,1)").GetCompletionValue().AsNumber();
            Assert.Equal(0, result);
        }

#if NET451
        [Fact]
#else
        [Fact(Skip = "CreateCustomTimeZone not available on netstandard")]
#endif
        public void ShouldUseLocalTimeZoneOverride()
        {
#if NET451
            const string customName = "Custom Time";
            var customTimeZone = TimeZoneInfo.CreateCustomTimeZone(customName, new TimeSpan(0, 11, 0), customName, customName, customName, null, false);
#else
            var customTimeZone = TimeZoneInfo.Utc;
#endif

            var engine = new Engine(cfg => cfg.LocalTimeZone(customTimeZone));

            var epochGetLocalMinutes = engine.Execute("var d = new Date(0); d.getMinutes();").GetCompletionValue().AsNumber();
            Assert.Equal(11, epochGetLocalMinutes);

            var localEpochGetUtcMinutes = engine.Execute("var d = new Date(1970,0,1); d.getUTCMinutes();").GetCompletionValue().AsNumber();
            Assert.Equal(-11, localEpochGetUtcMinutes);

            var parseLocalEpoch = engine.Execute("Date.parse('January 1, 1970');").GetCompletionValue().AsNumber();
            Assert.Equal(-11 * 60 * 1000, parseLocalEpoch);

            var epochToLocalString = engine.Execute("var d = new Date(0); d.toString();").GetCompletionValue().AsString();
            Assert.Equal("Thu Jan 01 1970 00:11:00 GMT+00:11", epochToLocalString);

            var epochToUTCString = engine.Execute("var d = new Date(0); d.toUTCString();").GetCompletionValue().AsString();
            Assert.Equal("Thu Jan 01 1970 00:00:00 GMT", epochToUTCString);
        }

        [Theory]
        [InlineData("1970")]
        [InlineData("1970-01")]
        [InlineData("1970-01-01")]
        [InlineData("1970-01-01T00:00")]
        [InlineData("1970-01-01T00:00:00")]
        [InlineData("1970-01-01T00:00:00.000")]
        [InlineData("1970Z")]
        [InlineData("1970-1Z")]
        [InlineData("1970-1-1Z")]
        [InlineData("1970-1-1T0:0Z")]
        [InlineData("1970-1-1T0:0:0Z")]
        [InlineData("1970-1-1T0:0:0.0Z")]
        [InlineData("1970/1Z")]
        [InlineData("1970/1/1Z")]
        [InlineData("1970/1/1 0:0Z")]
        [InlineData("1970/1/1 0:0:0Z")]
        [InlineData("1970/1/1 0:0:0.0Z")]
        [InlineData("January 1, 1970 GMT")]
        [InlineData("1970-01-01T00:00:00.000-00:00")]
        public void ShouldParseAsUtc(string date)
        {
#if NET451
            const string customName = "Custom Time";
            var customTimeZone = TimeZoneInfo.CreateCustomTimeZone(customName, new TimeSpan(7, 11, 0), customName, customName, customName, null, false);
#else
            var customTimeZone = TimeZoneInfo.FindSystemTimeZoneById("Tonga Standard Time");
#endif
            var engine = new Engine(cfg => cfg.LocalTimeZone(customTimeZone));

            engine.SetValue("d", date);
            var result = engine.Execute("Date.parse(d);").GetCompletionValue().AsNumber();

            Assert.Equal(0, result);
        }

#if NET451
        [Theory]
#else
        [Theory(Skip = "CreateCustomTimeZone not available on netstandard")]
#endif
        [InlineData("1970/01")]
        [InlineData("1970/01/01")]
        [InlineData("1970/01/01T00:00")]
        [InlineData("1970/01/01 00:00")]
        [InlineData("1970-1")]
        [InlineData("1970-1-1")]
        [InlineData("1970-1-1T0:0")]
        [InlineData("1970-1-1 0:0")]
        [InlineData("1970/1")]
        [InlineData("1970/1/1")]
        [InlineData("1970/1/1T0:0")]
        [InlineData("1970/1/1 0:0")]
        [InlineData("01-1970")]
        [InlineData("01-01-1970")]
        [InlineData("January 1, 1970")]
        [InlineData("1970-01-01T00:00:00.000+00:11")]
        public void ShouldParseAsLocalTime(string date)
        {
            const int timespanMinutes = 11;
            const int msPriorMidnight = -timespanMinutes * 60 * 1000;
#if NET451
            const string customName = "Custom Time";
            var customTimeZone = TimeZoneInfo.CreateCustomTimeZone(customName, new TimeSpan(0, timespanMinutes, 0), customName, customName, customName, null, false);
#else
            var customTimeZone = TimeZoneInfo.Utc;
#endif
            var engine = new Engine(cfg => cfg.LocalTimeZone(customTimeZone)).SetValue("d", date);

            var result = engine.Execute("Date.parse(d);").GetCompletionValue().AsNumber();

            Assert.Equal(msPriorMidnight, result);
        }

        public static System.Collections.Generic.IEnumerable<object[]> TestDates
        {
            get
            {
                yield return new object[] { new DateTime(2000, 1, 1) };
                yield return new object[] { new DateTime(2000, 1, 1, 0, 15, 15, 15) };
                yield return new object[] { new DateTime(2000, 6, 1, 0, 15, 15, 15) };
                yield return new object[] { new DateTime(1900, 1, 1) };
                yield return new object[] { new DateTime(1900, 1, 1, 0, 15, 15, 15) };
                yield return new object[] { new DateTime(1900, 6, 1, 0, 15, 15, 15) };
            }
        }

        [Theory, MemberData("TestDates")]
        public void TestDateToISOStringFormat(DateTime testDate)
        {
            var customTimeZone = TimeZoneInfo.FindSystemTimeZoneById("Tonga Standard Time");

            var engine = new Engine(ctx => ctx.LocalTimeZone(customTimeZone));
            var testDateTimeOffset = new DateTimeOffset(testDate, customTimeZone.GetUtcOffset(testDate));
            engine.Execute(
                string.Format("var d = new Date({0},{1},{2},{3},{4},{5},{6});", testDateTimeOffset.Year, testDateTimeOffset.Month - 1, testDateTimeOffset.Day, testDateTimeOffset.Hour, testDateTimeOffset.Minute, testDateTimeOffset.Second, testDateTimeOffset.Millisecond));
            Assert.Equal(testDateTimeOffset.UtcDateTime.ToString("yyyy-MM-dd'T'HH:mm:ss.fff'Z'"), engine.Execute("d.toISOString();").GetCompletionValue().ToString());
        }

        [Theory, MemberData("TestDates")]
        public void TestDateToStringFormat(DateTime testDate)
        {
            var customTimeZone = TimeZoneInfo.FindSystemTimeZoneById("Tonga Standard Time");

            var engine = new Engine(ctx => ctx.LocalTimeZone(customTimeZone));
            var testDateTimeOffset = new DateTimeOffset(testDate, customTimeZone.GetUtcOffset(testDate));
            engine.Execute(
                string.Format("var d = new Date({0},{1},{2},{3},{4},{5},{6});", testDateTimeOffset.Year, testDateTimeOffset.Month - 1, testDateTimeOffset.Day, testDateTimeOffset.Hour, testDateTimeOffset.Minute, testDateTimeOffset.Second, testDateTimeOffset.Millisecond));

            var expected = testDateTimeOffset.ToString("ddd MMM dd yyyy HH:mm:ss 'GMT'zzz");
            var actual = engine.Execute("d.toString();").GetCompletionValue().ToString();

            Assert.Equal(expected, actual);
        }

        #endregion

        //DateParsingAndStrings
        [Fact]
        public void EmptyStringShouldMatchRegex()
        {
            RunTest(@"
                var regex = /^(?:$)/g;
                assert(''.match(regex) instanceof Array);
            ");
        }

        [Fact]
        public void ShouldExecuteHandlebars()
        {
            var content = GetEmbeddedFile("handlebars.js");

            RunTest(content);

            RunTest(@"
                var source = 'Hello {{name}}';
                var template = Handlebars.compile(source);
                var context = {name: 'Paul'};
                var html = template(context);

                assert('Hello Paul' == html);
            ");
        }

        [Fact]
        public void DateParseReturnsNaN()
        {
            RunTest(@"
                var d = Date.parse('not a date');
                assert(isNaN(d));
            ");
        }

        [Fact]
        public void ShouldIgnoreHtmlComments()
        {
            RunTest(@"
                var d = Date.parse('not a date'); <!-- a comment -->
                assert(isNaN(d));
            ");
        }

        [Fact]
        public void DateShouldAllowEntireDotNetDateRange()
        {
            var engine = new Engine();

            var minValue = engine.Execute("new Date('0001-01-01T00:00:00.000')").GetCompletionValue().ToObject();
            Assert.Equal(new DateTime(1, 1, 1, 0, 0, 0, DateTimeKind.Utc), minValue);

            var maxValue = engine.Execute("new Date('9999-12-31T23:59:59.999')").GetCompletionValue().ToObject();
            Assert.Equal(new DateTime(9999, 12, 31, 23, 59, 59, 999, DateTimeKind.Utc), maxValue);
        }

        [Fact]
        public void ShouldConstructNewArrayWithInteger()
        {
            RunTest(@"
                var a = new Array(3);
                assert(a.length === 3);
                assert(a[0] == undefined);
                assert(a[1] == undefined);
                assert(a[2] == undefined);
            ");
        }

        [Fact]
        public void ShouldConstructNewArrayWithString()
        {
            RunTest(@"
                var a = new Array('foo');
                assert(a.length === 1);
                assert(a[0] === 'foo');
            ");
        }

        [Fact]
        public void ShouldThrowRangeExceptionWhenConstructedWithNonInteger()
        {
            RunTest(@"
                var result = false;
                try {
                    var a = new Array(3.4);
                }
                catch(e) {
                    result = e instanceof RangeError;
                }

                assert(result);
            ");
        }

        [Fact]
        public void ShouldInitializeArrayWithSingleIngegerValue()
        {
            RunTest(@"
                var a = [3];
                assert(a.length === 1);
                assert(a[0] === 3);
            ");
        }

        [Fact]
        public void ShouldInitializeJsonObjectArrayWithSingleIntegerValue()
        {
            RunTest(@"
                var x = JSON.parse('{ ""a"": [3] }');
                assert(x.a.length === 1);
                assert(x.a[0] === 3);
            ");
        }

        [Fact]
        public void ShouldInitializeJsonArrayWithSingleIntegerValue()
        {
            RunTest(@"
                var a = JSON.parse('[3]');
                assert(a.length === 1);
                assert(a[0] === 3);
            ");
        }

        [Fact]
        public void ShouldReturnTrueForEmptyIsNaNStatement()
        {
            RunTest(@"
                assert(true === isNaN());
            ");
        }

        [Theory]
        [InlineData(4d, 0, "4")]
        [InlineData(4d, 1, "4.0")]
        [InlineData(4d, 2, "4.00")]
        [InlineData(28.995, 2, "29.00")]
        [InlineData(-28.995, 2, "-29.00")]
        [InlineData(-28.495, 2, "-28.50")]
        [InlineData(-28.445, 2, "-28.45")]
        [InlineData(28.445, 2, "28.45")]
        [InlineData(10.995, 0, "11")]
        public void ShouldRoundToFixedDecimal(double number, int fractionDigits, string result)
        {
            var engine = new Engine();
            var value = engine.Execute(
                String.Format("new Number({0}).toFixed({1})",
                    number.ToString(CultureInfo.InvariantCulture),
                    fractionDigits.ToString(CultureInfo.InvariantCulture)))
                .GetCompletionValue().ToObject();

            Assert.Equal(value, result);
        }



        [Fact]
        public void ShouldSortArrayWhenCompareFunctionReturnsFloatingPointNumber()
        {
            RunTest(@"
                var nums = [1, 1.1, 1.2, 2, 2, 2.1, 2.2];
                nums.sort(function(a,b){return b-a;});
                assert(nums[0] === 2.2);
                assert(nums[1] === 2.1);
                assert(nums[2] === 2);
                assert(nums[3] === 2);
                assert(nums[4] === 1.2);
                assert(nums[5] === 1.1);
                assert(nums[6] === 1);
            ");
        }

        [Fact]
        public void ShouldBreakWhenBreakpointIsReached()
        {
            countBreak = 0;
            stepMode = StepMode.None;

            var engine = new Engine(options => options.DebugMode());

            engine.Break += EngineStep;

            engine.BreakPoints.Add(new BreakPoint(1, 1));

            engine.Execute(@"var local = true;
                if (local === true)
                {}");

            engine.Break -= EngineStep;

            Assert.Equal(1, countBreak);
        }

        [Fact]
        public void ShouldExecuteStepByStep()
        {
            countBreak = 0;
            stepMode = StepMode.Into;

            var engine = new Engine(options => options.DebugMode());

            engine.Step += EngineStep;

            engine.Execute(@"var local = true;
                var creatingSomeOtherLine = 0;
                var lastOneIPromise = true");

            engine.Step -= EngineStep;

            Assert.Equal(3, countBreak);
        }

        [Fact]
        public void ShouldNotBreakTwiceIfSteppingOverBreakpoint()
        {
            countBreak = 0;
            stepMode = StepMode.Into;

            var engine = new Engine(options => options.DebugMode());
            engine.BreakPoints.Add(new BreakPoint(1, 1));
            engine.Step += EngineStep;
            engine.Break += EngineStep;

            engine.Execute(@"var local = true;");

            engine.Step -= EngineStep;
            engine.Break -= EngineStep;

            Assert.Equal(1, countBreak);
        }

        private StepMode EngineStep(object sender, DebugInformation debugInfo)
        {
            Assert.NotNull(sender);
            Assert.IsType(typeof(Engine), sender);
            Assert.NotNull(debugInfo);

            countBreak++;
            return stepMode;
        }

        [Fact]
        public void ShouldShowProperDebugInformation()
        {
            countBreak = 0;
            stepMode = StepMode.None;

            var engine = new Engine(options => options.DebugMode());
            engine.BreakPoints.Add(new BreakPoint(5, 0));
            engine.Break += EngineStepVerifyDebugInfo;

            engine.Execute(@"var global = true;
                            function func1()
                            {
                                var local = false;
;
                            }
                            func1();");

            engine.Break -= EngineStepVerifyDebugInfo;

            Assert.Equal(1, countBreak);
        }

        private StepMode EngineStepVerifyDebugInfo(object sender, DebugInformation debugInfo)
        {
            Assert.NotNull(sender);
            Assert.IsType(typeof(Engine), sender);
            Assert.NotNull(debugInfo);

            Assert.NotNull(debugInfo.CallStack);
            Assert.NotNull(debugInfo.CurrentStatement);
            Assert.NotNull(debugInfo.Locals);

            Assert.Single(debugInfo.CallStack);
            Assert.Equal("func1()", debugInfo.CallStack.Peek());
            Assert.Contains(debugInfo.Globals, kvp => kvp.Key.Equals("global", StringComparison.Ordinal) && kvp.Value.AsBoolean() == true);
            Assert.Contains(debugInfo.Globals, kvp => kvp.Key.Equals("local", StringComparison.Ordinal) && kvp.Value.AsBoolean() == false);
            Assert.Contains(debugInfo.Locals, kvp => kvp.Key.Equals("local", StringComparison.Ordinal) && kvp.Value.AsBoolean() == false);
            Assert.DoesNotContain(debugInfo.Locals, kvp => kvp.Key.Equals("global", StringComparison.Ordinal));

            countBreak++;
            return stepMode;
        }

        [Fact]
        public void ShouldBreakWhenConditionIsMatched()
        {
            countBreak = 0;
            stepMode = StepMode.None;

            var engine = new Engine(options => options.DebugMode());

            engine.Break += EngineStep;

            engine.BreakPoints.Add(new BreakPoint(5, 16, "condition === true"));
            engine.BreakPoints.Add(new BreakPoint(6, 16, "condition === false"));

            engine.Execute(@"var local = true;
                var condition = true;
                if (local === true)
                {
                ;
                ;
                }");

            engine.Break -= EngineStep;

            Assert.Equal(1, countBreak);
        }

        [Fact]
        public void ShouldNotStepInSameLevelStatementsWhenStepOut()
        {
            countBreak = 0;
            stepMode = StepMode.Out;

            var engine = new Engine(options => options.DebugMode());

            engine.Step += EngineStep;

            engine.Execute(@"function func() // first step - then stepping out
                {
                    ; // shall not step
                    ; // not even here
                }
                func(); // shall not step
                ; // shall not step ");

            engine.Step -= EngineStep;

            Assert.Equal(1, countBreak);
        }

        [Fact]
        public void ShouldNotStepInIfRequiredToStepOut()
        {
            countBreak = 0;

            var engine = new Engine(options => options.DebugMode());

            engine.Step += EngineStepOutWhenInsideFunction;

            engine.Execute(@"function func() // first step
                {
                    ; // third step - now stepping out
                    ; // it should not step here
                }
                func(); // second step
                ; // fourth step ");

            engine.Step -= EngineStepOutWhenInsideFunction;

            Assert.Equal(4, countBreak);
        }

        private StepMode EngineStepOutWhenInsideFunction(object sender, DebugInformation debugInfo)
        {
            Assert.NotNull(sender);
            Assert.IsType(typeof(Engine), sender);
            Assert.NotNull(debugInfo);

            countBreak++;
            if (debugInfo.CallStack.Count > 0)
                return StepMode.Out;

            return StepMode.Into;
        }

        [Fact]
        public void ShouldBreakWhenStatementIsMultiLine()
        {
            countBreak = 0;
            stepMode = StepMode.None;

            var engine = new Engine(options => options.DebugMode());
            engine.BreakPoints.Add(new BreakPoint(4, 33));
            engine.Break += EngineStep;

            engine.Execute(@"var global = true;
                            function func1()
                            {
                                var local =
                                    false;
                            }
                            func1();");

            engine.Break -= EngineStep;

            Assert.Equal(1, countBreak);
        }

        [Fact]
        public void ShouldNotStepInsideIfRequiredToStepOver()
        {
            countBreak = 0;

            var engine = new Engine(options => options.DebugMode());

            stepMode = StepMode.Over;
            engine.Step += EngineStep;

            engine.Execute(@"function func() // first step
                {
                    ; // third step - it shall not step here
                    ; // it shall not step here
                }
                func(); // second step
                ; // third step ");

            engine.Step -= EngineStep;

            Assert.Equal(3, countBreak);
        }

        [Fact]
        public void ShouldStepAllStatementsWithoutInvocationsIfStepOver()
        {
            countBreak = 0;

            var engine = new Engine(options => options.DebugMode());

            stepMode = StepMode.Over;
            engine.Step += EngineStep;

            engine.Execute(@"var step1 = 1; // first step
                var step2 = 2; // second step
                if (step1 !== step2) // third step
                { // fourth step
                    ; // fifth step
                }");

            engine.Step -= EngineStep;

            Assert.Equal(5, countBreak);
        }

        [Fact]
        public void ShouldEvaluateVariableAssignmentFromLeftToRight()
        {
            RunTest(@"
                var keys = ['a']
                  , source = { a: 3}
                  , target = {}
                  , key
                  , i = 0;
                target[key = keys[i++]] = source[key];
                assert(i == 1);
                assert(key == 'a');
                assert(target[key] == 3);
            ");
        }

        [Fact]
        public void ObjectShouldBeExtensible()
        {
            RunTest(@"
                try {
                    Object.defineProperty(Object.defineProperty, 'foo', { value: 1 });
                }
                catch(e) {
                    assert(false);
                }
            ");
        }

        [Fact]
        public void ArrayIndexShouldBeConvertedToUint32()
        {
            // This is missing from ECMA tests suite
            // http://www.ecma-international.org/ecma-262/5.1/#sec-15.4

            RunTest(@"
                var a = [ 'foo' ];
                assert(a[0] === 'foo');
                assert(a['0'] === 'foo');
                assert(a['00'] === undefined);
            ");
        }

        [Fact]
        public void DatePrototypeFunctionWorkOnDateOnly()
        {
            RunTest(@"
                try {
                    var myObj = Object.create(Date.prototype);
                    myObj.toDateString();
                } catch (e) {
                    assert(e instanceof TypeError);
                }
            ");
        }

        [Fact]
        public void DateToStringMethodsShouldUseCurrentTimeZoneAndCulture()
        {
            // Forcing to PDT and FR for tests
            // var PDT = TimeZoneInfo.CreateCustomTimeZone("Pacific Daylight Time", new TimeSpan(-7, 0, 0), "Pacific Daylight Time", "Pacific Daylight Time");
            var PDT = TimeZoneInfo.FindSystemTimeZoneById("Pacific Standard Time");
            var FR = new CultureInfo("fr-FR");

            var engine = new Engine(options => options.LocalTimeZone(PDT).Culture(FR))
                .SetValue("log", new Action<object>(Console.WriteLine))
                .SetValue("assert", new Action<bool>(Assert.True))
                .SetValue("equal", new Action<object, object>(Assert.Equal))
                ;

            engine.Execute(@"
                    var d = new Date(1433160000000);

                    equal('Mon Jun 01 2015 05:00:00 GMT-07:00', d.toString());
                    equal('Mon Jun 01 2015', d.toDateString());
                    equal('05:00:00 GMT-07:00', d.toTimeString());
                    equal('lundi 1 juin 2015 05:00:00', d.toLocaleString());
                    equal('lundi 1 juin 2015', d.toLocaleDateString());
                    equal('05:00:00', d.toLocaleTimeString());
            ");
        }

        [Fact]
        public void DateShouldHonorTimezoneDaylightSavingRules()
        {
            var EST = TimeZoneInfo.FindSystemTimeZoneById("US Eastern Standard Time");
            var engine = new Engine(options => options.LocalTimeZone(EST))
                .SetValue("log", new Action<object>(Console.WriteLine))
                .SetValue("assert", new Action<bool>(Assert.True))
                .SetValue("equal", new Action<object, object>(Assert.Equal))
                ;

            engine.Execute(@"
                    var d = new Date(2016, 8, 1);

                    equal('Thu Sep 01 2016 00:00:00 GMT-04:00', d.toString());
                    equal('Thu Sep 01 2016', d.toDateString());
            ");
        }

        [Fact]
        public void DateShouldParseToString()
        {
            // Forcing to PDT and FR for tests
            // var PDT = TimeZoneInfo.CreateCustomTimeZone("Pacific Daylight Time", new TimeSpan(-7, 0, 0), "Pacific Daylight Time", "Pacific Daylight Time");
            var PDT = TimeZoneInfo.FindSystemTimeZoneById("Pacific Standard Time");
            var FR = new CultureInfo("fr-FR");

            new Engine(options => options.LocalTimeZone(PDT).Culture(FR))
                .SetValue("log", new Action<object>(Console.WriteLine))
                .SetValue("assert", new Action<bool>(Assert.True))
                .SetValue("equal", new Action<object, object>(Assert.Equal))
                .Execute(@"
                    var d = new Date(1433160000000);
                    equal(Date.parse(d.toString()), d.valueOf());
                    equal(Date.parse(d.toLocaleString()), d.valueOf());
            ");
        }

        [Fact]
        public void LocaleNumberShouldUseLocalCulture()
        {
            // Forcing to PDT and FR for tests
            // var PDT = TimeZoneInfo.CreateCustomTimeZone("Pacific Daylight Time", new TimeSpan(-7, 0, 0), "Pacific Daylight Time", "Pacific Daylight Time");
            var PDT = TimeZoneInfo.FindSystemTimeZoneById("Pacific Standard Time");
            var FR = new CultureInfo("fr-FR");

            new Engine(options => options.LocalTimeZone(PDT).Culture(FR))
                .SetValue("log", new Action<object>(Console.WriteLine))
                .SetValue("assert", new Action<bool>(Assert.True))
                .SetValue("equal", new Action<object, object>(Assert.Equal))
                .Execute(@"
                    var d = new Number(-1.23);
                    equal('-1.23', d.toString());
                    equal('-1,23', d.toLocaleString());
            ");
        }

        [Fact]
        public void DateCtorShouldAcceptDate()
        {
            RunTest(@"
                var a = new Date();
                var b = new Date(a);
                assert(String(a) === String(b));
            ");
        }

        [Fact]
        public void RegExpResultIsMutable()
        {
            RunTest(@"
                var match = /quick\s(brown).+?(jumps)/ig.exec('The Quick Brown Fox Jumps Over The Lazy Dog');
                var result = match.shift();
                assert(result === 'Quick Brown Fox Jumps');
            ");
        }

        [Fact]
        public void RegExpSupportsMultiline()
        {
            RunTest(@"
                var rheaders = /^(.*?):[ \t]*([^\r\n]*)$/mg;
                var headersString = 'X-AspNetMvc-Version: 4.0\r\nX-Powered-By: ASP.NET\r\n\r\n';
                match = rheaders.exec(headersString);
                assert('X-AspNetMvc-Version' === match[1]);
                assert('4.0' === match[2]);
            ");

            RunTest(@"
                var rheaders = /^(.*?):[ \t]*(.*?)$/mg;
                var headersString = 'X-AspNetMvc-Version: 4.0\r\nX-Powered-By: ASP.NET\r\n\r\n';
                match = rheaders.exec(headersString);
                assert('X-AspNetMvc-Version' === match[1]);
                assert('4.0' === match[2]);
            ");

            RunTest(@"
                var rheaders = /^(.*?):[ \t]*([^\r\n]*)$/mg;
                var headersString = 'X-AspNetMvc-Version: 4.0\nX-Powered-By: ASP.NET\n\n';
                match = rheaders.exec(headersString);
                assert('X-AspNetMvc-Version' === match[1]);
                assert('4.0' === match[2]);
            ");
        }

        [Fact]
        public void ShouldSetYearBefore1970()
        {

            RunTest(@"
                var d = new Date('1969-01-01T08:17:00');
                d.setYear(2015);
                equal('2015-01-01T08:17:00.000Z', d.toISOString());
            ");
        }

        [Fact]
<<<<<<< HEAD
        public void ExceptionShouldHaveLocationOfInnerFunction()
        {
            try
            {
                new Engine()
                    .Execute(@"
                    function test(s) {
                        o.boom();
                    }
                    test('arg');
                ");
            }
            catch (JavaScriptException ex)
            {
                Assert.Equal(3, ex.LineNumber);
            }
        }

        [Fact]
        public void GlobalRegexLiteralShouldNotKeepState()
        {
            RunTest(@"
				var url = 'https://www.example.com';

				assert(isAbsolutePath(url));
				assert(isAbsolutePath(url));
				assert(isAbsolutePath(url));

				function isAbsolutePath(path) {
					return /\.+/g.test(path);
				}
            ");
        }

        [Fact]
        public void ShouldCompareInnerValueOfClrInstances()
        {
            var engine = new Engine();

            // Create two separate Guid with identical inner values.
            var guid1 = Guid.NewGuid();
            var guid2 = new Guid(guid1.ToString());

            engine.SetValue("guid1", guid1);
            engine.SetValue("guid2", guid2);

            var result = engine.Execute("guid1 == guid2").GetCompletionValue().AsBoolean();

            Assert.True(result);
        }

        [Fact]
        public void ShouldStringifyNumWithoutV8DToA()
        {
            // 53.6841659 cannot be converted by V8's DToA => "old" DToA code will be used.

            var engine = new Engine();
            Native.JsValue val = engine.Execute("JSON.stringify(53.6841659)").GetCompletionValue();

            Assert.True(val.AsString() == "53.6841659");
        }
		
        [Theory]
        [InlineData("", "escape('')")]
        [InlineData("%u0100%u0101%u0102", "escape('\u0100\u0101\u0102')")]
        [InlineData("%uFFFD%uFFFE%uFFFF", "escape('\ufffd\ufffe\uffff')")]
        [InlineData("%uD834%uDF06", "escape('\ud834\udf06')")]
        [InlineData("%00%01%02%03", "escape('\x00\x01\x02\x03')")]
        [InlineData("%2C", "escape(',')")]
        [InlineData("%3A%3B%3C%3D%3E%3F", "escape(':;<=>?')")]
        [InlineData("%60", "escape('`')")]
        [InlineData("%7B%7C%7D%7E%7F%80", "escape('{|}~\x7f\x80')")]
        [InlineData("%FD%FE%FF", "escape('\xfd\xfe\xff')")]
        [InlineData("ABCDEFGHIJKLMNOPQRSTUVWXYZabcdefghijklmnopqrstuvwxyz0123456789@*_+-./", "escape('ABCDEFGHIJKLMNOPQRSTUVWXYZabcdefghijklmnopqrstuvwxyz0123456789@*_+-./')")]
        public void ShouldEvaluateEscape(object expected, string source)
        {
            var engine = new Engine();
            var result = engine.Execute(source).GetCompletionValue().ToObject();

            Assert.Equal(expected, result);
        }

        [Theory]
        //https://github.com/tc39/test262/blob/master/test/annexB/built-ins/unescape/empty-string.js
        [InlineData("", "unescape('')")]
        //https://github.com/tc39/test262/blob/master/test/annexB/built-ins/unescape/four-ignore-bad-u.js
        [InlineData("%U0000", "unescape('%U0000')")]
        [InlineData("%t0000", "unescape('%t0000')")]
        [InlineData("%v0000", "unescape('%v0000')")]
        [InlineData("%" + "\x00" + "00", "unescape('%%0000')")]
        //https://github.com/tc39/test262/blob/master/test/annexB/built-ins/unescape/four-ignore-end-str.js
        [InlineData("%u", "unescape('%u')")]
        [InlineData("%u0", "unescape('%u0')")]
        [InlineData("%u1", "unescape('%u1')")]
        [InlineData("%u2", "unescape('%u2')")]
        [InlineData("%u3", "unescape('%u3')")]
        [InlineData("%u4", "unescape('%u4')")]
        [InlineData("%u5", "unescape('%u5')")]
        [InlineData("%u6", "unescape('%u6')")]
        [InlineData("%u7", "unescape('%u7')")]
        [InlineData("%u8", "unescape('%u8')")]
        [InlineData("%u9", "unescape('%u9')")]
        [InlineData("%ua", "unescape('%ua')")]
        [InlineData("%uA", "unescape('%uA')")]
        [InlineData("%ub", "unescape('%ub')")]
        [InlineData("%uB", "unescape('%uB')")]
        [InlineData("%uc", "unescape('%uc')")]
        [InlineData("%uC", "unescape('%uC')")]
        [InlineData("%ud", "unescape('%ud')")]
        [InlineData("%uD", "unescape('%uD')")]
        [InlineData("%ue", "unescape('%ue')")]
        [InlineData("%uE", "unescape('%uE')")]
        [InlineData("%uf", "unescape('%uf')")]
        [InlineData("%uF", "unescape('%uF')")]
        [InlineData("%u01", "unescape('%u01')")]
        [InlineData("%u02", "unescape('%u02')")]
        [InlineData("%u03", "unescape('%u03')")]
        [InlineData("%u04", "unescape('%u04')")]
        [InlineData("%u05", "unescape('%u05')")]
        [InlineData("%u06", "unescape('%u06')")]
        [InlineData("%u07", "unescape('%u07')")]
        [InlineData("%u08", "unescape('%u08')")]
        [InlineData("%u09", "unescape('%u09')")]
        [InlineData("%u0a", "unescape('%u0a')")]
        [InlineData("%u0A", "unescape('%u0A')")]
        [InlineData("%u0b", "unescape('%u0b')")]
        [InlineData("%u0B", "unescape('%u0B')")]
        [InlineData("%u0c", "unescape('%u0c')")]
        [InlineData("%u0C", "unescape('%u0C')")]
        [InlineData("%u0d", "unescape('%u0d')")]
        [InlineData("%u0D", "unescape('%u0D')")]
        [InlineData("%u0e", "unescape('%u0e')")]
        [InlineData("%u0E", "unescape('%u0E')")]
        [InlineData("%u0f", "unescape('%u0f')")]
        [InlineData("%u0F", "unescape('%u0F')")]
        [InlineData("%u000", "unescape('%u000')")]
        [InlineData("%u001", "unescape('%u001')")]
        [InlineData("%u002", "unescape('%u002')")]
        [InlineData("%u003", "unescape('%u003')")]
        [InlineData("%u004", "unescape('%u004')")]
        [InlineData("%u005", "unescape('%u005')")]
        [InlineData("%u006", "unescape('%u006')")]
        [InlineData("%u007", "unescape('%u007')")]
        [InlineData("%u008", "unescape('%u008')")]
        [InlineData("%u009", "unescape('%u009')")]
        [InlineData("%u00a", "unescape('%u00a')")]
        [InlineData("%u00A", "unescape('%u00A')")]
        [InlineData("%u00b", "unescape('%u00b')")]
        [InlineData("%u00B", "unescape('%u00B')")]
        [InlineData("%u00c", "unescape('%u00c')")]
        [InlineData("%u00C", "unescape('%u00C')")]
        [InlineData("%u00d", "unescape('%u00d')")]
        [InlineData("%u00D", "unescape('%u00D')")]
        [InlineData("%u00e", "unescape('%u00e')")]
        [InlineData("%u00E", "unescape('%u00E')")]
        [InlineData("%u00f", "unescape('%u00f')")]
        [InlineData("%u00F", "unescape('%u00F')")]
        //https://github.com/tc39/test262/blob/master/test/annexB/built-ins/unescape/four-ignore-non-hex.js
        [InlineData("%u000%0", "unescape('%u000%0')")]
        [InlineData("%u000g0", "unescape('%u000g0')")]
        [InlineData("%u000G0", "unescape('%u000G0')")]
        [InlineData("%u00g00", "unescape('%u00g00')")]
        [InlineData("%u00G00", "unescape('%u00G00')")]
        [InlineData("%u0g000", "unescape('%u0g000')")]
        [InlineData("%u0G000", "unescape('%u0G000')")]
        [InlineData("%ug0000", "unescape('%ug0000')")]
        [InlineData("%uG0000", "unescape('%uG0000')")]
        [InlineData("%u000u0", "unescape('%u000u0')")]
        [InlineData("%u000U0", "unescape('%u000U0')")]
        [InlineData("%u00u00", "unescape('%u00u00')")]
        [InlineData("%u00U00", "unescape('%u00U00')")]
        [InlineData("%u0u000", "unescape('%u0u000')")]
        [InlineData("%u0U000", "unescape('%u0U000')")]
        [InlineData("%uu0000", "unescape('%uu0000')")]
        [InlineData("%uU0000", "unescape('%uU0000')")]
        //https://github.com/tc39/test262/blob/master/test/annexB/built-ins/unescape/four.js
        [InlineData("%0" + "\x00" + "0", "unescape('%0%u00000')")]
        [InlineData("%0" + "\x01" + "0", "unescape('%0%u00010')")]
        [InlineData("%0)0", "unescape('%0%u00290')")]
        [InlineData("%0*0", "unescape('%0%u002a0')")]
        [InlineData("%0*0", "unescape('%0%u002A0')")]
        [InlineData("%0+0", "unescape('%0%u002b0')")]
        [InlineData("%0+0", "unescape('%0%u002B0')")]
        [InlineData("%0,0", "unescape('%0%u002c0')")]
        [InlineData("%0,0", "unescape('%0%u002C0')")]
        [InlineData("%0-0", "unescape('%0%u002d0')")]
        [InlineData("%0-0", "unescape('%0%u002D0')")]
        [InlineData("%090", "unescape('%0%u00390')")]
        [InlineData("%0:0", "unescape('%0%u003a0')")]
        [InlineData("%0:0", "unescape('%0%u003A0')")]
        [InlineData("%0?0", "unescape('%0%u003f0')")]
        [InlineData("%0?0", "unescape('%0%u003F0')")]
        [InlineData("%0@0", "unescape('%0%u00400')")]
        [InlineData("%0Z0", "unescape('%0%u005a0')")]
        [InlineData("%0Z0", "unescape('%0%u005A0')")]
        [InlineData("%0[0", "unescape('%0%u005b0')")]
        [InlineData("%0[0", "unescape('%0%u005B0')")]
        [InlineData("%0^0", "unescape('%0%u005e0')")]
        [InlineData("%0^0", "unescape('%0%u005E0')")]
        [InlineData("%0_0", "unescape('%0%u005f0')")]
        [InlineData("%0_0", "unescape('%0%u005F0')")]
        [InlineData("%0`0", "unescape('%0%u00600')")]
        [InlineData("%0a0", "unescape('%0%u00610')")]
        [InlineData("%0z0", "unescape('%0%u007a0')")]
        [InlineData("%0z0", "unescape('%0%u007A0')")]
        [InlineData("%0{0", "unescape('%0%u007b0')")]
        [InlineData("%0{0", "unescape('%0%u007B0')")]
        [InlineData("%0" + "\ufffe" + "0", "unescape('%0%ufffe0')")]
        [InlineData("%0" + "\ufffe" + "0", "unescape('%0%uFffe0')")]
        [InlineData("%0" + "\ufffe" + "0", "unescape('%0%ufFfe0')")]
        [InlineData("%0" + "\ufffe" + "0", "unescape('%0%uffFe0')")]
        [InlineData("%0" + "\ufffe" + "0", "unescape('%0%ufffE0')")]
        [InlineData("%0" + "\ufffe" + "0", "unescape('%0%uFFFE0')")]
        [InlineData("%0" + "\uffff" + "0", "unescape('%0%uffff0')")]
        [InlineData("%0" + "\uffff" + "0", "unescape('%0%uFfff0')")]
        [InlineData("%0" + "\uffff" + "0", "unescape('%0%ufFff0')")]
        [InlineData("%0" + "\uffff" + "0", "unescape('%0%uffFf0')")]
        [InlineData("%0" + "\uffff" + "0", "unescape('%0%ufffF0')")]
        [InlineData("%0" + "\uffff" + "0", "unescape('%0%uFFFF0')")]
        //https://github.com/tc39/test262/blob/master/test/annexB/built-ins/unescape/two-ignore-end-str.js
        [InlineData("%", "unescape('%')")]
        [InlineData("%0", "unescape('%0')")]
        [InlineData("%1", "unescape('%1')")]
        [InlineData("%2", "unescape('%2')")]
        [InlineData("%3", "unescape('%3')")]
        [InlineData("%4", "unescape('%4')")]
        [InlineData("%5", "unescape('%5')")]
        [InlineData("%6", "unescape('%6')")]
        [InlineData("%7", "unescape('%7')")]
        [InlineData("%8", "unescape('%8')")]
        [InlineData("%9", "unescape('%9')")]
        [InlineData("%a", "unescape('%a')")]
        [InlineData("%A", "unescape('%A')")]
        [InlineData("%b", "unescape('%b')")]
        [InlineData("%B", "unescape('%B')")]
        [InlineData("%c", "unescape('%c')")]
        [InlineData("%C", "unescape('%C')")]
        [InlineData("%d", "unescape('%d')")]
        [InlineData("%D", "unescape('%D')")]
        [InlineData("%e", "unescape('%e')")]
        [InlineData("%E", "unescape('%E')")]
        [InlineData("%f", "unescape('%f')")]
        [InlineData("%F", "unescape('%F')")]
        //https://github.com/tc39/test262/blob/master/test/annexB/built-ins/unescape/two-ignore-non-hex.js
        [InlineData("%0%0", "unescape('%0%0')")]
        [InlineData("%0g0", "unescape('%0g0')")]
        [InlineData("%0G0", "unescape('%0G0')")]
        [InlineData("%g00", "unescape('%g00')")]
        [InlineData("%G00", "unescape('%G00')")]
        [InlineData("%0u0", "unescape('%0u0')")]
        [InlineData("%0U0", "unescape('%0U0')")]
        [InlineData("%u00", "unescape('%u00')")]
        [InlineData("%U00", "unescape('%U00')")]
        //https://github.com/tc39/test262/blob/master/test/annexB/built-ins/unescape/two.js
        [InlineData("%0" + "\x00" + "00", "unescape('%0%0000')")]
        [InlineData("%0" + "\x01" + "00", "unescape('%0%0100')")]
        [InlineData("%0)00", "unescape('%0%2900')")]
        [InlineData("%0*00", "unescape('%0%2a00')")]
        [InlineData("%0*00", "unescape('%0%2A00')")]
        [InlineData("%0+00", "unescape('%0%2b00')")]
        [InlineData("%0+00", "unescape('%0%2B00')")]
        [InlineData("%0,00", "unescape('%0%2c00')")]
        [InlineData("%0,00", "unescape('%0%2C00')")]
        [InlineData("%0-00", "unescape('%0%2d00')")]
        [InlineData("%0-00", "unescape('%0%2D00')")]
        [InlineData("%0900", "unescape('%0%3900')")]
        [InlineData("%0:00", "unescape('%0%3a00')")]
        [InlineData("%0:00", "unescape('%0%3A00')")]
        [InlineData("%0?00", "unescape('%0%3f00')")]
        [InlineData("%0?00", "unescape('%0%3F00')")]
        [InlineData("%0@00", "unescape('%0%4000')")]
        [InlineData("%0Z00", "unescape('%0%5a00')")]
        [InlineData("%0Z00", "unescape('%0%5A00')")]
        [InlineData("%0[00", "unescape('%0%5b00')")]
        [InlineData("%0[00", "unescape('%0%5B00')")]
        [InlineData("%0^00", "unescape('%0%5e00')")]
        [InlineData("%0^00", "unescape('%0%5E00')")]
        [InlineData("%0_00", "unescape('%0%5f00')")]
        [InlineData("%0_00", "unescape('%0%5F00')")]
        [InlineData("%0`00", "unescape('%0%6000')")]
        [InlineData("%0a00", "unescape('%0%6100')")]
        [InlineData("%0z00", "unescape('%0%7a00')")]
        [InlineData("%0z00", "unescape('%0%7A00')")]
        [InlineData("%0{00", "unescape('%0%7b00')")]
        [InlineData("%0{00", "unescape('%0%7B00')")]
        public void ShouldEvaluateUnescape(object expected, string source)
        {
            var engine = new Engine();
            var result = engine.Execute(source).GetCompletionValue().ToObject();

            Assert.Equal(expected, result);
        }

        [Theory]
        [InlineData("new Date(1969,0,1,19,45,30,500).getHours()", 19)]
        [InlineData("new Date(1970,0,1,19,45,30,500).getHours()", 19)]
        [InlineData("new Date(1971,0,1,19,45,30,500).getHours()", 19)]
        [InlineData("new Date(1969,0,1,19,45,30,500).getMinutes()", 45)]
        [InlineData("new Date(1970,0,1,19,45,30,500).getMinutes()", 45)]
        [InlineData("new Date(1971,0,1,19,45,30,500).getMinutes()", 45)]
        [InlineData("new Date(1969,0,1,19,45,30,500).getSeconds()", 30)]
        [InlineData("new Date(1970,0,1,19,45,30,500).getSeconds()", 30)]
        [InlineData("new Date(1971,0,1,19,45,30,500).getSeconds()", 30)]
        //[InlineData("new Date(1969,0,1,19,45,30,500).getMilliseconds()", 500)]
        //[InlineData("new Date(1970,0,1,19,45,30,500).getMilliseconds()", 500)]
        //[InlineData("new Date(1971,0,1,19,45,30,500).getMilliseconds()", 500)]
        public void ShouldExtractDateParts(string source, double expected)
        {
            var engine = new Engine();
            var result = engine.Execute(source).GetCompletionValue().ToObject();

            Assert.Equal(expected, result);
        }

        [Theory]
        [InlineData("'abc'.padStart(10)", "       abc")]
        [InlineData("'abc'.padStart(10, \"foo\")", "foofoofabc")]
        [InlineData("'abc'.padStart(6, \"123456\")", "123abc")]
        [InlineData("'abc'.padStart(8, \"0\")", "00000abc")]
        [InlineData("'abc'.padStart(1)", "abc")]
        public void ShouldPadStart(string source, object expected)
        {
            var engine = new Engine();
            var result = engine.Execute(source).GetCompletionValue().ToObject();

            Assert.Equal(expected, result);
        }

        [Theory]
        [InlineData("'abc'.padEnd(10)", "abc       ")]
        [InlineData("'abc'.padEnd(10, \"foo\")", "abcfoofoof")]
        [InlineData("'abc'.padEnd(6, \"123456\")", "abc123")]
        [InlineData("'abc'.padEnd(1)", "abc")]
        public void ShouldPadEnd(string source, object expected)
        {
            var engine = new Engine();
            var result = engine.Execute(source).GetCompletionValue().ToObject();

            Assert.Equal(expected, result);
        }
=======
        public void ShouldUseReplaceMarkers()
        {
            RunTest(@"
                var re = /a/g;
                var str = 'abab';
                var newstr = str.replace(re, '$\'x');
                equal('babxbbxb', newstr);
            ");
        }
>>>>>>> e7bcdafd
    }
}
<|MERGE_RESOLUTION|>--- conflicted
+++ resolved
@@ -1,2197 +1,2192 @@
-﻿using System;
-using System.Globalization;
-using System.IO;
-using System.Reflection;
-<<<<<<< HEAD
-=======
-using Esprima;
-using Esprima.Ast;
->>>>>>> e7bcdafd
-using Jint.Native.Number;
-using Jint.Runtime;
-using Jint.Runtime.Debugger;
-using Xunit;
-
-namespace Jint.Tests.Runtime
-{
-    public class EngineTests : IDisposable
-    {
-        private readonly Engine _engine;
-        private int countBreak = 0;
-        private StepMode stepMode;
-
-        public EngineTests()
-        {
-            _engine = new Engine()
-                .SetValue("log", new Action<object>(Console.WriteLine))
-                .SetValue("assert", new Action<bool>(Assert.True))
-                .SetValue("equal", new Action<object, object>(Assert.Equal))
-                ;
-        }
-
-        void IDisposable.Dispose()
-        {
-        }
-
-
-        private void RunTest(string source)
-        {
-            _engine.Execute(source);
-        }
-
-        private string GetEmbeddedFile(string filename)
-        {
-            const string prefix = "Jint.Tests.Runtime.Scripts.";
-
-            var assembly = typeof(EngineTests).GetTypeInfo().Assembly;
-            var scriptPath = prefix + filename;
-
-            using (var stream = assembly.GetManifestResourceStream(scriptPath))
-            {
-                using (var sr = new StreamReader(stream))
-                {
-                    return sr.ReadToEnd();
-                }
-            }
-        }
-
-        [Theory]
-        [InlineData(42d, "42")]
-        [InlineData("Hello", "'Hello'")]
-        public void ShouldInterpretLiterals(object expected, string source)
-        {
-            var engine = new Engine();
-            var result = engine.Execute(source).GetCompletionValue().ToObject();
-
-            Assert.Equal(expected, result);
-        }
-
-        [Fact]
-        public void ShouldInterpretVariableDeclaration()
-        {
-            var engine = new Engine();
-            var result = engine
-                .Execute("var foo = 'bar'; foo;")
-                .GetCompletionValue()
-                .ToObject();
-
-            Assert.Equal("bar", result);
-        }
-
-        [Theory]
-        [InlineData(4d, "1 + 3")]
-        [InlineData(-2d, "1 - 3")]
-        [InlineData(3d, "1 * 3")]
-        [InlineData(2d, "6 / 3")]
-        [InlineData(9d, "15 & 9")]
-        [InlineData(15d, "15 | 9")]
-        [InlineData(6d, "15 ^ 9")]
-        [InlineData(36d, "9 << 2")]
-        [InlineData(2d, "9 >> 2")]
-        [InlineData(4d, "19 >>> 2")]
-        public void ShouldInterpretBinaryExpression(object expected, string source)
-        {
-            var engine = new Engine();
-            var result = engine.Execute(source).GetCompletionValue().ToObject();
-
-            Assert.Equal(expected, result);
-        }
-
-        [Theory]
-        [InlineData(-59d, "~58")]
-        [InlineData(58d, "~~58")]
-        public void ShouldInterpretUnaryExpression(object expected, string source)
-        {
-            var engine = new Engine();
-            var result = engine.Execute(source).GetCompletionValue().ToObject();
-
-            Assert.Equal(expected, result);
-        }
-
-        [Fact]
-        public void ShouldEvaluateHasOwnProperty()
-        {
-            RunTest(@"
-                var x = {};
-                x.Bar = 42;
-                assert(x.hasOwnProperty('Bar'));
-            ");
-        }
-
-        [Fact]
-        public void FunctionConstructorsShouldCreateNewObjects()
-        {
-            RunTest(@"
-                var Vehicle = function () {};
-                var vehicle = new Vehicle();
-                assert(vehicle != undefined);
-            ");
-        }
-
-        [Fact]
-        public void NewObjectsInheritFunctionConstructorProperties()
-        {
-            RunTest(@"
-                var Vehicle = function () {};
-                var vehicle = new Vehicle();
-                Vehicle.prototype.wheelCount = 4;
-                assert(vehicle.wheelCount == 4);
-                assert((new Vehicle()).wheelCount == 4);
-            ");
-        }
-
-        [Fact]
-        public void PrototypeFunctionIsInherited()
-        {
-            RunTest(@"
-                function Body(mass){
-                   this.mass = mass;
-                }
-
-                Body.prototype.offsetMass = function(dm) {
-                   this.mass += dm;
-                   return this;
-                }
-
-                var b = new Body(36);
-                b.offsetMass(6);
-                assert(b.mass == 42);
-            ");
-
-        }
-
-        [Fact]
-        public void FunctionConstructorCall()
-        {
-            RunTest(@"
-                function Body(mass){
-                   this.mass = mass;
-                }
-
-                var john = new Body(36);
-                assert(john.mass == 36);
-            ");
-        }
-
-        [Fact]
-        public void NewObjectsShouldUsePrivateProperties()
-        {
-            RunTest(@"
-                var Vehicle = function (color) {
-                    this.color = color;
-                };
-                var vehicle = new Vehicle('tan');
-                assert(vehicle.color == 'tan');
-            ");
-        }
-
-        [Fact]
-        public void FunctionConstructorsShouldDefinePrototypeChain()
-        {
-            RunTest(@"
-                function Vehicle() {};
-                var vehicle = new Vehicle();
-                assert(vehicle.hasOwnProperty('constructor') == false);
-            ");
-        }
-
-        [Fact]
-        public void NewObjectsConstructorIsObject()
-        {
-            RunTest(@"
-                var o = new Object();
-                assert(o.constructor == Object);
-            ");
-        }
-
-        [Fact]
-        public void NewObjectsIntanceOfConstructorObject()
-        {
-            RunTest(@"
-                var o = new Object();
-                assert(o instanceof Object);
-            ");
-        }
-
-        [Fact]
-        public void NewObjectsConstructorShouldBeConstructorObject()
-        {
-            RunTest(@"
-                var Vehicle = function () {};
-                var vehicle = new Vehicle();
-                assert(vehicle.constructor == Vehicle);
-            ");
-        }
-
-        [Fact]
-        public void NewObjectsIntanceOfConstructorFunction()
-        {
-            RunTest(@"
-                var Vehicle = function () {};
-                var vehicle = new Vehicle();
-                assert(vehicle instanceof Vehicle);
-            ");
-        }
-
-        [Fact]
-        public void ShouldEvaluateForLoops()
-        {
-            RunTest(@"
-                var foo = 0;
-                for (var i = 0; i < 5; i++) {
-                    foo += i;
-                }
-                assert(foo == 10);
-            ");
-        }
-
-        [Fact]
-        public void ShouldEvaluateRecursiveFunctions()
-        {
-            RunTest(@"
-                function fib(n) {
-                    if (n < 2) {
-                        return n;
-                    }
-                    return fib(n - 1) + fib(n - 2);
-                }
-                var result = fib(6);
-                assert(result == 8);
-            ");
-        }
-
-        [Fact]
-        public void ShouldAccessObjectProperties()
-        {
-            RunTest(@"
-                var o = {};
-                o.Foo = 'bar';
-                o.Baz = 42;
-                o.Blah = o.Foo + o.Baz;
-                assert(o.Blah == 'bar42');
-            ");
-        }
-
-
-        [Fact]
-        public void ShouldConstructArray()
-        {
-            RunTest(@"
-                var o = [];
-                assert(o.length == 0);
-            ");
-        }
-
-        [Fact]
-        public void ArrayPushShouldIncrementLength()
-        {
-            RunTest(@"
-                var o = [];
-                o.push(1);
-                assert(o.length == 1);
-            ");
-        }
-
-        [Fact]
-        public void ArrayFunctionInitializesLength()
-        {
-            RunTest(@"
-                assert(Array(3).length == 3);
-                assert(Array('3').length == 1);
-            ");
-        }
-
-        [Fact]
-        public void ArrayIndexerIsAssigned()
-        {
-            RunTest(@"
-                var n = 8;
-                var o = Array(n);
-                for (var i = 0; i < n; i++) o[i] = i;
-                assert(o[0] == 0);
-                assert(o[7] == 7);
-            ");
-        }
-
-        [Fact]
-        public void ArrayPopShouldDecrementLength()
-        {
-            RunTest(@"
-                var o = [42, 'foo'];
-                var pop = o.pop();
-                assert(o.length == 1);
-                assert(pop == 'foo');
-            ");
-        }
-
-        [Fact]
-        public void ArrayConstructor()
-        {
-            RunTest(@"
-                var o = [];
-                assert(o.constructor == Array);
-            ");
-        }
-
-        [Fact]
-        public void DateConstructor()
-        {
-            RunTest(@"
-                var o = new Date();
-                assert(o.constructor == Date);
-                assert(o.hasOwnProperty('constructor') == false);
-            ");
-        }
-
-        [Fact]
-        public void ShouldConvertDateToNumber()
-        {
-            RunTest(@"
-                assert(Number(new Date(0)) === 0);
-            ");
-        }
-
-        [Fact]
-        public void DatePrimitiveValueShouldBeNaN()
-        {
-            RunTest(@"
-                assert(isNaN(Date.prototype.valueOf()));
-            ");
-        }
-
-        [Fact]
-        public void MathObjectIsDefined()
-        {
-            RunTest(@"
-                var o = Math.abs(-1)
-                assert(o == 1);
-            ");
-        }
-
-        [Fact]
-        public void VoidShouldReturnUndefined()
-        {
-            RunTest(@"
-                assert(void 0 === undefined);
-                var x = '1';
-                assert(void x === undefined);
-                x = 'x';
-                assert (isNaN(void x) === true);
-                x = new String('-1');
-                assert (void x === undefined);
-            ");
-        }
-
-        [Fact]
-        public void TypeofObjectShouldReturnString()
-        {
-            RunTest(@"
-                assert(typeof x === 'undefined');
-                assert(typeof 0 === 'number');
-                var x = 0;
-                assert (typeof x === 'number');
-                var x = new Object();
-                assert (typeof x === 'object');
-            ");
-        }
-
-        [Fact]
-        public void MathAbsReturnsAbsolute()
-        {
-            RunTest(@"
-                assert(1 == Math.abs(-1));
-            ");
-        }
-
-        [Fact]
-        public void NaNIsNan()
-        {
-            RunTest(@"
-                var x = NaN;
-                assert(isNaN(NaN));
-                assert(isNaN(Math.abs(x)));
-            ");
-        }
-
-        [Fact]
-        public void ToNumberHandlesStringObject()
-        {
-            RunTest(@"
-                x = new String('1');
-                x *= undefined;
-                assert(isNaN(x));
-            ");
-        }
-
-        [Fact]
-        public void FunctionScopesAreChained()
-        {
-            RunTest(@"
-                var x = 0;
-
-                function f1(){
-                  function f2(){
-                    return x;
-                  };
-                  return f2();
-
-                  var x = 1;
-                }
-
-                assert(f1() === undefined);
-            ");
-        }
-
-        [Fact]
-        public void EvalFunctionParseAndExecuteCode()
-        {
-            RunTest(@"
-                var x = 0;
-                eval('assert(x == 0)');
-            ");
-        }
-
-        [Fact]
-        public void ForInStatement()
-        {
-            RunTest(@"
-                var x, y, str = '';
-                for(var z in this) {
-                    str += z;
-                }
-
-                assert(str == 'xystrz');
-            ");
-        }
-
-        [Fact]
-        public void ForInStatementEnumeratesKeys()
-        {
-            RunTest(@"
-                for(var i in 'abc');
-				log(i);
-                assert(i === '2');
-            ");
-        }
-
-        [Fact]
-        public void WithStatement()
-        {
-            RunTest(@"
-                with (Math) {
-                  assert(cos(0) == 1);
-                }
-            ");
-        }
-
-        [Fact]
-        public void ObjectExpression()
-        {
-            RunTest(@"
-                var o = { x: 1 };
-                assert(o.x == 1);
-            ");
-        }
-
-        [Fact]
-        public void StringFunctionCreatesString()
-        {
-            RunTest(@"
-                assert(String(NaN) === 'NaN');
-            ");
-        }
-
-        [Fact]
-        public void ScopeChainInWithStatement()
-        {
-            RunTest(@"
-                var x = 0;
-                var myObj = {x : 'obj'};
-
-                function f1(){
-                  var x = 1;
-                  function f2(){
-                    with(myObj){
-                      return x;
-                    }
-                  };
-                  return f2();
-                }
-
-                assert(f1() === 'obj');
-            ");
-        }
-
-        [Fact]
-        public void TryCatchBlockStatement()
-        {
-            RunTest(@"
-                var x, y, z;
-                try {
-                    x = 1;
-                    throw new TypeError();
-                    x = 2;
-                }
-                catch(e) {
-                    assert(x == 1);
-                    assert(e instanceof TypeError);
-                    y = 1;
-                }
-                finally {
-                    assert(x == 1);
-                    z = 1;
-                }
-
-                assert(x == 1);
-                assert(y == 1);
-                assert(z == 1);
-            ");
-        }
-
-        [Fact]
-        public void FunctionsCanBeAssigned()
-        {
-            RunTest(@"
-                var sin = Math.sin;
-                assert(sin(0) == 0);
-            ");
-        }
-
-        [Fact]
-        public void FunctionArgumentsIsDefined()
-        {
-            RunTest(@"
-                function f() {
-                    assert(arguments.length > 0);
-                }
-
-                f(42);
-            ");
-        }
-
-        [Fact]
-        public void PrimitiveValueFunctions()
-        {
-            RunTest(@"
-                var s = (1).toString();
-                assert(s == '1');
-            ");
-        }
-
-        [Theory]
-        [InlineData(true, "'ab' == 'a' + 'b'")]
-        public void OperatorsPrecedence(object expected, string source)
-        {
-            var engine = new Engine();
-            var result = engine.Execute(source).GetCompletionValue().ToObject();
-
-            Assert.Equal(expected, result);
-        }
-
-        [Fact]
-        public void FunctionPrototypeShouldHaveApplyMethod()
-        {
-            RunTest(@"
-                var numbers = [5, 6, 2, 3, 7];
-                var max = Math.max.apply(null, numbers);
-                assert(max == 7);
-            ");
-        }
-
-        [Theory]
-        [InlineData(double.NaN, "parseInt(NaN)")]
-        [InlineData(double.NaN, "parseInt(null)")]
-        [InlineData(double.NaN, "parseInt(undefined)")]
-        [InlineData(double.NaN, "parseInt(new Boolean(true))")]
-        [InlineData(double.NaN, "parseInt(Infinity)")]
-        [InlineData(-1d, "parseInt(-1)")]
-        [InlineData(-1d, "parseInt('-1')")]
-        public void ShouldEvaluateParseInt(object expected, string source)
-        {
-            var engine = new Engine();
-            var result = engine.Execute(source).GetCompletionValue().ToObject();
-
-            Assert.Equal(expected, result);
-        }
-
-        [Fact]
-        public void ShouldNotExecuteDebuggerStatement()
-        {
-            new Engine().Execute("debugger");
-        }
-
-        [Fact]
-        public void ShouldThrowStatementCountOverflow()
-        {
-            Assert.Throws<StatementsCountOverflowException>(
-                () => new Engine(cfg => cfg.MaxStatements(100)).Execute("while(true);")
-            );
-        }
-
-        [Fact]
-        public void ShouldThrowTimeout()
-        {
-            Assert.Throws<TimeoutException>(
-                () => new Engine(cfg => cfg.TimeoutInterval(new TimeSpan(0, 0, 0, 0, 500))).Execute("while(true);")
-            );
-        }
-
-
-        [Fact]
-        public void CanDiscardRecursion()
-        {
-            var script = @"var factorial = function(n) {
-                if (n>1) {
-                    return n * factorial(n - 1);
-                }
-            };
-
-            var result = factorial(500);
-            ";
-
-            Assert.Throws<RecursionDepthOverflowException>(
-                () => new Engine(cfg => cfg.LimitRecursion()).Execute(script)
-            );
-        }
-
-        [Fact]
-        public void ShouldDiscardHiddenRecursion()
-        {
-            var script = @"var renamedFunc;
-            var exec = function(callback) {
-                renamedFunc = callback;
-                callback();
-            };
-
-            var result = exec(function() {
-                renamedFunc();
-            });
-            ";
-
-            Assert.Throws<RecursionDepthOverflowException>(
-                () => new Engine(cfg => cfg.LimitRecursion()).Execute(script)
-            );
-        }
-
-        [Fact]
-        public void ShouldRecognizeAndDiscardChainedRecursion()
-        {
-            var script = @" var funcRoot, funcA, funcB, funcC, funcD;
-
-            var funcRoot = function() {
-                funcA();
-            };
-
-            var funcA = function() {
-                funcB();
-            };
-
-            var funcB = function() {
-                funcC();
-            };
-
-            var funcC = function() {
-                funcD();
-            };
-
-            var funcD = function() {
-                funcRoot();
-            };
-
-            funcRoot();
-            ";
-
-            Assert.Throws<RecursionDepthOverflowException>(
-                () => new Engine(cfg => cfg.LimitRecursion()).Execute(script)
-            );
-        }
-
-        [Fact]
-        public void ShouldProvideCallChainWhenDiscardRecursion()
-        {
-            var script = @" var funcRoot, funcA, funcB, funcC, funcD;
-
-            var funcRoot = function() {
-                funcA();
-            };
-
-            var funcA = function() {
-                funcB();
-            };
-
-            var funcB = function() {
-                funcC();
-            };
-
-            var funcC = function() {
-                funcD();
-            };
-
-            var funcD = function() {
-                funcRoot();
-            };
-
-            funcRoot();
-            ";
-
-            RecursionDepthOverflowException exception = null;
-
-            try
-            {
-                new Engine(cfg => cfg.LimitRecursion()).Execute(script);
-            }
-            catch (RecursionDepthOverflowException ex)
-            {
-                exception = ex;
-            }
-
-            Assert.NotNull(exception);
-            Assert.Equal("funcRoot->funcA->funcB->funcC->funcD", exception.CallChain);
-            Assert.Equal("funcRoot", exception.CallExpressionReference);
-        }
-
-        [Fact]
-        public void ShouldAllowShallowRecursion()
-        {
-            var script = @"var factorial = function(n) {
-                if (n>1) {
-                    return n * factorial(n - 1);
-                }
-            };
-
-            var result = factorial(8);
-            ";
-
-            new Engine(cfg => cfg.LimitRecursion(20)).Execute(script);
-        }
-
-        [Fact]
-        public void ShouldDiscardDeepRecursion()
-        {
-            var script = @"var factorial = function(n) {
-                if (n>1) {
-                    return n * factorial(n - 1);
-                }
-            };
-
-            var result = factorial(38);
-            ";
-
-            Assert.Throws<RecursionDepthOverflowException>(
-                () => new Engine(cfg => cfg.LimitRecursion(20)).Execute(script)
-            );
-        }
-
-        [Fact]
-        public void ShouldConvertDoubleToStringWithoutLosingPrecision()
-        {
-            RunTest(@"
-                assert(String(14.915832707045631) === '14.915832707045631');
-                assert(String(-14.915832707045631) === '-14.915832707045631');
-                assert(String(0.5) === '0.5');
-                assert(String(0.00000001) === '1e-8');
-                assert(String(0.000001) === '0.000001');
-                assert(String(-1.0) === '-1');
-                assert(String(30.0) === '30');
-                assert(String(0.2388906159889881) === '0.2388906159889881');
-            ");
-        }
-
-        [Fact]
-        public void ShouldWriteNumbersUsingBases()
-        {
-            RunTest(@"
-                assert(15.0.toString() === '15');
-                assert(15.0.toString(2) === '1111');
-                assert(15.0.toString(8) === '17');
-                assert(15.0.toString(16) === 'f');
-                assert(15.0.toString(17) === 'f');
-                assert(15.0.toString(36) === 'f');
-                assert(15.1.toString(36) === 'f.3llllllllkau6snqkpygsc3di');
-            ");
-        }
-
-        [Fact]
-        public void ShouldNotAlterSlashesInRegex()
-        {
-            RunTest(@"
-                assert(new RegExp('/').toString() === '///');
-            ");
-        }
-
-        [Fact]
-        public void ShouldHandleEscapedSlashesInRegex()
-        {
-            RunTest(@"
-                var regex = /[a-z]\/[a-z]/;
-                assert(regex.test('a/b') === true);
-                assert(regex.test('a\\/b') === false);
-            ");
-        }
-
-        [Fact]
-        public void ShouldComputeFractionInBase()
-        {
-            Assert.Equal("011", NumberPrototype.ToFractionBase(0.375, 2));
-            Assert.Equal("14141414141414141414141414141414141414141414141414", NumberPrototype.ToFractionBase(0.375, 5));
-        }
-
-        [Fact]
-        public void ShouldInvokeAFunctionValue()
-        {
-            RunTest(@"
-                function add(x, y) { return x + y; }
-            ");
-
-            var add = _engine.GetValue("add");
-
-            Assert.Equal(3, add.Invoke(1, 2));
-        }
-
-
-        [Fact]
-        public void ShouldNotInvokeNonFunctionValue()
-        {
-            RunTest(@"
-                var x= 10;
-            ");
-
-            var x = _engine.GetValue("x");
-
-            Assert.Throws<ArgumentException>(() => x.Invoke(1, 2));
-        }
-
-        [Fact]
-        public void ShouldInvokeAFunctionValueThatBelongsToAnObject()
-        {
-            RunTest(@"
-                var obj = { foo: 5, getFoo: function (bar) { return 'foo is ' + this.foo + ', bar is ' + bar; } };
-            ");
-
-            var obj = _engine.GetValue("obj").AsObject();
-            var getFoo = obj.Get("getFoo");
-
-            Assert.Equal("foo is 5, bar is 7", _engine.Invoke(getFoo, obj, new object[] { 7 }).AsString());
-        }
-
-        [Fact]
-        public void ShouldNotInvokeNonFunctionValueThatBelongsToAnObject()
-        {
-            RunTest(@"
-                var obj = { foo: 2 };
-            ");
-
-            var obj = _engine.GetValue("obj").AsObject();
-            var foo = obj.Get("foo");
-
-            Assert.Throws<ArgumentException>(() => _engine.Invoke(foo, obj, new object[] { }));
-        }
-
-        [Theory]
-        [InlineData("0", 0, 16)]
-        [InlineData("1", 1, 16)]
-        [InlineData("100", 100, 10)]
-        [InlineData("1100100", 100, 2)]
-        [InlineData("2s", 100, 36)]
-        [InlineData("2qgpckvng1s", 10000000000000000L, 36)]
-        public void ShouldConvertNumbersToDifferentBase(string expected, long number, int radix)
-        {
-            var result = NumberPrototype.ToBase(number, radix);
-            Assert.Equal(expected, result);
-        }
-
-        [Fact]
-        public void JsonParserShouldParseNegativeNumber()
-        {
-            RunTest(@"
-                var a = JSON.parse('{ ""x"":-1 }');
-                assert(a.x === -1);
-
-                var b = JSON.parse('{ ""x"": -1 }');
-                assert(b.x === -1);
-            ");
-        }
-
-        [Fact]
-        public void JsonParserShouldUseToString()
-        {
-            RunTest(@"
-                var a = JSON.parse(null); // Equivalent to JSON.parse('null')
-                assert(a === null);
-            ");
-
-            RunTest(@"
-                var a = JSON.parse(true); // Equivalent to JSON.parse('true')
-                assert(a === true);
-            ");
-
-            RunTest(@"
-                var a = JSON.parse(false); // Equivalent to JSON.parse('false')
-                assert(a === false);
-            ");
-
-            RunTest(@"
-                try {
-                    JSON.parse(undefined); // Equivalent to JSON.parse('undefined')
-                    assert(false);
-                }
-                catch(ex) {
-                    assert(ex instanceof SyntaxError);
-                }
-            ");
-
-            RunTest(@"
-                try {
-                    JSON.parse({}); // Equivalent to JSON.parse('[object Object]')
-                    assert(false);
-                }
-                catch(ex) {
-                    assert(ex instanceof SyntaxError);
-                }
-            ");
-
-            RunTest(@"
-                try {
-                    JSON.parse(function() { }); // Equivalent to JSON.parse('function () {}')
-                    assert(false);
-                }
-                catch(ex) {
-                    assert(ex instanceof SyntaxError);
-                }
-            ");
-        }
-
-        [Fact]
-        public void JsonParserShouldDetectInvalidNegativeNumberSyntax()
-        {
-            RunTest(@"
-                try {
-                    JSON.parse('{ ""x"": -.1 }'); // Not allowed
-                    assert(false);
-                }
-                catch(ex) {
-                    assert(ex instanceof SyntaxError);
-                }
-            ");
-
-            RunTest(@"
-                try {
-                    JSON.parse('{ ""x"": - 1 }'); // Not allowed
-                    assert(false);
-                }
-                catch(ex) {
-                    assert(ex instanceof SyntaxError);
-                }
-            ");
-        }
-
-        [Fact]
-        [ReplaceCulture("fr-FR")]
-        public void ShouldBeCultureInvariant()
-        {
-            // decimals in french are separated by commas
-            var engine = new Engine();
-
-            var result = engine.Execute("1.2 + 2.1").GetCompletionValue().AsNumber();
-            Assert.Equal(3.3d, result);
-
-            result = engine.Execute("JSON.parse('{\"x\" : 3.3}').x").GetCompletionValue().AsNumber();
-            Assert.Equal(3.3d, result);
-        }
-
-        [Fact]
-        public void ShouldGetTheLastSyntaxNode()
-        {
-            var engine = new Engine();
-            engine.Execute("1.2");
-
-            var result = engine.GetLastSyntaxNode();
-            Assert.Equal(Nodes.Literal, result.Type);
-        }
-
-        [Fact]
-        public void ShouldGetParseErrorLocation()
-        {
-            var engine = new Engine();
-            try
-            {
-                engine.Execute("1.2+ new", new ParserOptions(source: "jQuery.js"));
-            }
-            catch (ParserException e)
-            {
-                Assert.Equal(1, e.LineNumber);
-                Assert.Equal(9, e.Column);
-                Assert.Equal("jQuery.js", e.Source);
-            }
-        }
-        #region DateParsingAndStrings
-        [Fact]
-        public void ParseShouldReturnNumber()
-        {
-            var engine = new Engine();
-
-            var result = engine.Execute("Date.parse('1970-01-01');").GetCompletionValue().AsNumber();
-            Assert.Equal(0, result);
-        }
-
-        [Fact]
-        public void LocalDateTimeShouldNotLoseTimezone()
-        {
-            var date = new DateTime(2016, 1, 1, 13, 0, 0, DateTimeKind.Local);
-            var engine = new Engine().SetValue("localDate", date);
-            engine.Execute(@"localDate");
-            var actual = engine.GetCompletionValue().AsDate().ToDateTime();
-            Assert.Equal(date.ToUniversalTime(), actual.ToUniversalTime());
-            Assert.Equal(date.ToLocalTime(), actual.ToLocalTime());
-        }
-
-        [Fact]
-        public void UtcShouldUseUtc()
-        {
-            var customTimeZone = TimeZoneInfo.FindSystemTimeZoneById("Central Europe Standard Time");
-
-            var engine = new Engine(cfg => cfg.LocalTimeZone(customTimeZone));
-
-            var result = engine.Execute("Date.UTC(1970,0,1)").GetCompletionValue().AsNumber();
-            Assert.Equal(0, result);
-        }
-
-#if NET451
-        [Fact]
-#else
-        [Fact(Skip = "CreateCustomTimeZone not available on netstandard")]
-#endif
-        public void ShouldUseLocalTimeZoneOverride()
-        {
-#if NET451
-            const string customName = "Custom Time";
-            var customTimeZone = TimeZoneInfo.CreateCustomTimeZone(customName, new TimeSpan(0, 11, 0), customName, customName, customName, null, false);
-#else
-            var customTimeZone = TimeZoneInfo.Utc;
-#endif
-
-            var engine = new Engine(cfg => cfg.LocalTimeZone(customTimeZone));
-
-            var epochGetLocalMinutes = engine.Execute("var d = new Date(0); d.getMinutes();").GetCompletionValue().AsNumber();
-            Assert.Equal(11, epochGetLocalMinutes);
-
-            var localEpochGetUtcMinutes = engine.Execute("var d = new Date(1970,0,1); d.getUTCMinutes();").GetCompletionValue().AsNumber();
-            Assert.Equal(-11, localEpochGetUtcMinutes);
-
-            var parseLocalEpoch = engine.Execute("Date.parse('January 1, 1970');").GetCompletionValue().AsNumber();
-            Assert.Equal(-11 * 60 * 1000, parseLocalEpoch);
-
-            var epochToLocalString = engine.Execute("var d = new Date(0); d.toString();").GetCompletionValue().AsString();
-            Assert.Equal("Thu Jan 01 1970 00:11:00 GMT+00:11", epochToLocalString);
-
-            var epochToUTCString = engine.Execute("var d = new Date(0); d.toUTCString();").GetCompletionValue().AsString();
-            Assert.Equal("Thu Jan 01 1970 00:00:00 GMT", epochToUTCString);
-        }
-
-        [Theory]
-        [InlineData("1970")]
-        [InlineData("1970-01")]
-        [InlineData("1970-01-01")]
-        [InlineData("1970-01-01T00:00")]
-        [InlineData("1970-01-01T00:00:00")]
-        [InlineData("1970-01-01T00:00:00.000")]
-        [InlineData("1970Z")]
-        [InlineData("1970-1Z")]
-        [InlineData("1970-1-1Z")]
-        [InlineData("1970-1-1T0:0Z")]
-        [InlineData("1970-1-1T0:0:0Z")]
-        [InlineData("1970-1-1T0:0:0.0Z")]
-        [InlineData("1970/1Z")]
-        [InlineData("1970/1/1Z")]
-        [InlineData("1970/1/1 0:0Z")]
-        [InlineData("1970/1/1 0:0:0Z")]
-        [InlineData("1970/1/1 0:0:0.0Z")]
-        [InlineData("January 1, 1970 GMT")]
-        [InlineData("1970-01-01T00:00:00.000-00:00")]
-        public void ShouldParseAsUtc(string date)
-        {
-#if NET451
-            const string customName = "Custom Time";
-            var customTimeZone = TimeZoneInfo.CreateCustomTimeZone(customName, new TimeSpan(7, 11, 0), customName, customName, customName, null, false);
-#else
-            var customTimeZone = TimeZoneInfo.FindSystemTimeZoneById("Tonga Standard Time");
-#endif
-            var engine = new Engine(cfg => cfg.LocalTimeZone(customTimeZone));
-
-            engine.SetValue("d", date);
-            var result = engine.Execute("Date.parse(d);").GetCompletionValue().AsNumber();
-
-            Assert.Equal(0, result);
-        }
-
-#if NET451
-        [Theory]
-#else
-        [Theory(Skip = "CreateCustomTimeZone not available on netstandard")]
-#endif
-        [InlineData("1970/01")]
-        [InlineData("1970/01/01")]
-        [InlineData("1970/01/01T00:00")]
-        [InlineData("1970/01/01 00:00")]
-        [InlineData("1970-1")]
-        [InlineData("1970-1-1")]
-        [InlineData("1970-1-1T0:0")]
-        [InlineData("1970-1-1 0:0")]
-        [InlineData("1970/1")]
-        [InlineData("1970/1/1")]
-        [InlineData("1970/1/1T0:0")]
-        [InlineData("1970/1/1 0:0")]
-        [InlineData("01-1970")]
-        [InlineData("01-01-1970")]
-        [InlineData("January 1, 1970")]
-        [InlineData("1970-01-01T00:00:00.000+00:11")]
-        public void ShouldParseAsLocalTime(string date)
-        {
-            const int timespanMinutes = 11;
-            const int msPriorMidnight = -timespanMinutes * 60 * 1000;
-#if NET451
-            const string customName = "Custom Time";
-            var customTimeZone = TimeZoneInfo.CreateCustomTimeZone(customName, new TimeSpan(0, timespanMinutes, 0), customName, customName, customName, null, false);
-#else
-            var customTimeZone = TimeZoneInfo.Utc;
-#endif
-            var engine = new Engine(cfg => cfg.LocalTimeZone(customTimeZone)).SetValue("d", date);
-
-            var result = engine.Execute("Date.parse(d);").GetCompletionValue().AsNumber();
-
-            Assert.Equal(msPriorMidnight, result);
-        }
-
-        public static System.Collections.Generic.IEnumerable<object[]> TestDates
-        {
-            get
-            {
-                yield return new object[] { new DateTime(2000, 1, 1) };
-                yield return new object[] { new DateTime(2000, 1, 1, 0, 15, 15, 15) };
-                yield return new object[] { new DateTime(2000, 6, 1, 0, 15, 15, 15) };
-                yield return new object[] { new DateTime(1900, 1, 1) };
-                yield return new object[] { new DateTime(1900, 1, 1, 0, 15, 15, 15) };
-                yield return new object[] { new DateTime(1900, 6, 1, 0, 15, 15, 15) };
-            }
-        }
-
-        [Theory, MemberData("TestDates")]
-        public void TestDateToISOStringFormat(DateTime testDate)
-        {
-            var customTimeZone = TimeZoneInfo.FindSystemTimeZoneById("Tonga Standard Time");
-
-            var engine = new Engine(ctx => ctx.LocalTimeZone(customTimeZone));
-            var testDateTimeOffset = new DateTimeOffset(testDate, customTimeZone.GetUtcOffset(testDate));
-            engine.Execute(
-                string.Format("var d = new Date({0},{1},{2},{3},{4},{5},{6});", testDateTimeOffset.Year, testDateTimeOffset.Month - 1, testDateTimeOffset.Day, testDateTimeOffset.Hour, testDateTimeOffset.Minute, testDateTimeOffset.Second, testDateTimeOffset.Millisecond));
-            Assert.Equal(testDateTimeOffset.UtcDateTime.ToString("yyyy-MM-dd'T'HH:mm:ss.fff'Z'"), engine.Execute("d.toISOString();").GetCompletionValue().ToString());
-        }
-
-        [Theory, MemberData("TestDates")]
-        public void TestDateToStringFormat(DateTime testDate)
-        {
-            var customTimeZone = TimeZoneInfo.FindSystemTimeZoneById("Tonga Standard Time");
-
-            var engine = new Engine(ctx => ctx.LocalTimeZone(customTimeZone));
-            var testDateTimeOffset = new DateTimeOffset(testDate, customTimeZone.GetUtcOffset(testDate));
-            engine.Execute(
-                string.Format("var d = new Date({0},{1},{2},{3},{4},{5},{6});", testDateTimeOffset.Year, testDateTimeOffset.Month - 1, testDateTimeOffset.Day, testDateTimeOffset.Hour, testDateTimeOffset.Minute, testDateTimeOffset.Second, testDateTimeOffset.Millisecond));
-
-            var expected = testDateTimeOffset.ToString("ddd MMM dd yyyy HH:mm:ss 'GMT'zzz");
-            var actual = engine.Execute("d.toString();").GetCompletionValue().ToString();
-
-            Assert.Equal(expected, actual);
-        }
-
-        #endregion
-
-        //DateParsingAndStrings
-        [Fact]
-        public void EmptyStringShouldMatchRegex()
-        {
-            RunTest(@"
-                var regex = /^(?:$)/g;
-                assert(''.match(regex) instanceof Array);
-            ");
-        }
-
-        [Fact]
-        public void ShouldExecuteHandlebars()
-        {
-            var content = GetEmbeddedFile("handlebars.js");
-
-            RunTest(content);
-
-            RunTest(@"
-                var source = 'Hello {{name}}';
-                var template = Handlebars.compile(source);
-                var context = {name: 'Paul'};
-                var html = template(context);
-
-                assert('Hello Paul' == html);
-            ");
-        }
-
-        [Fact]
-        public void DateParseReturnsNaN()
-        {
-            RunTest(@"
-                var d = Date.parse('not a date');
-                assert(isNaN(d));
-            ");
-        }
-
-        [Fact]
-        public void ShouldIgnoreHtmlComments()
-        {
-            RunTest(@"
-                var d = Date.parse('not a date'); <!-- a comment -->
-                assert(isNaN(d));
-            ");
-        }
-
-        [Fact]
-        public void DateShouldAllowEntireDotNetDateRange()
-        {
-            var engine = new Engine();
-
-            var minValue = engine.Execute("new Date('0001-01-01T00:00:00.000')").GetCompletionValue().ToObject();
-            Assert.Equal(new DateTime(1, 1, 1, 0, 0, 0, DateTimeKind.Utc), minValue);
-
-            var maxValue = engine.Execute("new Date('9999-12-31T23:59:59.999')").GetCompletionValue().ToObject();
-            Assert.Equal(new DateTime(9999, 12, 31, 23, 59, 59, 999, DateTimeKind.Utc), maxValue);
-        }
-
-        [Fact]
-        public void ShouldConstructNewArrayWithInteger()
-        {
-            RunTest(@"
-                var a = new Array(3);
-                assert(a.length === 3);
-                assert(a[0] == undefined);
-                assert(a[1] == undefined);
-                assert(a[2] == undefined);
-            ");
-        }
-
-        [Fact]
-        public void ShouldConstructNewArrayWithString()
-        {
-            RunTest(@"
-                var a = new Array('foo');
-                assert(a.length === 1);
-                assert(a[0] === 'foo');
-            ");
-        }
-
-        [Fact]
-        public void ShouldThrowRangeExceptionWhenConstructedWithNonInteger()
-        {
-            RunTest(@"
-                var result = false;
-                try {
-                    var a = new Array(3.4);
-                }
-                catch(e) {
-                    result = e instanceof RangeError;
-                }
-
-                assert(result);
-            ");
-        }
-
-        [Fact]
-        public void ShouldInitializeArrayWithSingleIngegerValue()
-        {
-            RunTest(@"
-                var a = [3];
-                assert(a.length === 1);
-                assert(a[0] === 3);
-            ");
-        }
-
-        [Fact]
-        public void ShouldInitializeJsonObjectArrayWithSingleIntegerValue()
-        {
-            RunTest(@"
-                var x = JSON.parse('{ ""a"": [3] }');
-                assert(x.a.length === 1);
-                assert(x.a[0] === 3);
-            ");
-        }
-
-        [Fact]
-        public void ShouldInitializeJsonArrayWithSingleIntegerValue()
-        {
-            RunTest(@"
-                var a = JSON.parse('[3]');
-                assert(a.length === 1);
-                assert(a[0] === 3);
-            ");
-        }
-
-        [Fact]
-        public void ShouldReturnTrueForEmptyIsNaNStatement()
-        {
-            RunTest(@"
-                assert(true === isNaN());
-            ");
-        }
-
-        [Theory]
-        [InlineData(4d, 0, "4")]
-        [InlineData(4d, 1, "4.0")]
-        [InlineData(4d, 2, "4.00")]
-        [InlineData(28.995, 2, "29.00")]
-        [InlineData(-28.995, 2, "-29.00")]
-        [InlineData(-28.495, 2, "-28.50")]
-        [InlineData(-28.445, 2, "-28.45")]
-        [InlineData(28.445, 2, "28.45")]
-        [InlineData(10.995, 0, "11")]
-        public void ShouldRoundToFixedDecimal(double number, int fractionDigits, string result)
-        {
-            var engine = new Engine();
-            var value = engine.Execute(
-                String.Format("new Number({0}).toFixed({1})",
-                    number.ToString(CultureInfo.InvariantCulture),
-                    fractionDigits.ToString(CultureInfo.InvariantCulture)))
-                .GetCompletionValue().ToObject();
-
-            Assert.Equal(value, result);
-        }
-
-
-
-        [Fact]
-        public void ShouldSortArrayWhenCompareFunctionReturnsFloatingPointNumber()
-        {
-            RunTest(@"
-                var nums = [1, 1.1, 1.2, 2, 2, 2.1, 2.2];
-                nums.sort(function(a,b){return b-a;});
-                assert(nums[0] === 2.2);
-                assert(nums[1] === 2.1);
-                assert(nums[2] === 2);
-                assert(nums[3] === 2);
-                assert(nums[4] === 1.2);
-                assert(nums[5] === 1.1);
-                assert(nums[6] === 1);
-            ");
-        }
-
-        [Fact]
-        public void ShouldBreakWhenBreakpointIsReached()
-        {
-            countBreak = 0;
-            stepMode = StepMode.None;
-
-            var engine = new Engine(options => options.DebugMode());
-
-            engine.Break += EngineStep;
-
-            engine.BreakPoints.Add(new BreakPoint(1, 1));
-
-            engine.Execute(@"var local = true;
-                if (local === true)
-                {}");
-
-            engine.Break -= EngineStep;
-
-            Assert.Equal(1, countBreak);
-        }
-
-        [Fact]
-        public void ShouldExecuteStepByStep()
-        {
-            countBreak = 0;
-            stepMode = StepMode.Into;
-
-            var engine = new Engine(options => options.DebugMode());
-
-            engine.Step += EngineStep;
-
-            engine.Execute(@"var local = true;
-                var creatingSomeOtherLine = 0;
-                var lastOneIPromise = true");
-
-            engine.Step -= EngineStep;
-
-            Assert.Equal(3, countBreak);
-        }
-
-        [Fact]
-        public void ShouldNotBreakTwiceIfSteppingOverBreakpoint()
-        {
-            countBreak = 0;
-            stepMode = StepMode.Into;
-
-            var engine = new Engine(options => options.DebugMode());
-            engine.BreakPoints.Add(new BreakPoint(1, 1));
-            engine.Step += EngineStep;
-            engine.Break += EngineStep;
-
-            engine.Execute(@"var local = true;");
-
-            engine.Step -= EngineStep;
-            engine.Break -= EngineStep;
-
-            Assert.Equal(1, countBreak);
-        }
-
-        private StepMode EngineStep(object sender, DebugInformation debugInfo)
-        {
-            Assert.NotNull(sender);
-            Assert.IsType(typeof(Engine), sender);
-            Assert.NotNull(debugInfo);
-
-            countBreak++;
-            return stepMode;
-        }
-
-        [Fact]
-        public void ShouldShowProperDebugInformation()
-        {
-            countBreak = 0;
-            stepMode = StepMode.None;
-
-            var engine = new Engine(options => options.DebugMode());
-            engine.BreakPoints.Add(new BreakPoint(5, 0));
-            engine.Break += EngineStepVerifyDebugInfo;
-
-            engine.Execute(@"var global = true;
-                            function func1()
-                            {
-                                var local = false;
-;
-                            }
-                            func1();");
-
-            engine.Break -= EngineStepVerifyDebugInfo;
-
-            Assert.Equal(1, countBreak);
-        }
-
-        private StepMode EngineStepVerifyDebugInfo(object sender, DebugInformation debugInfo)
-        {
-            Assert.NotNull(sender);
-            Assert.IsType(typeof(Engine), sender);
-            Assert.NotNull(debugInfo);
-
-            Assert.NotNull(debugInfo.CallStack);
-            Assert.NotNull(debugInfo.CurrentStatement);
-            Assert.NotNull(debugInfo.Locals);
-
-            Assert.Single(debugInfo.CallStack);
-            Assert.Equal("func1()", debugInfo.CallStack.Peek());
-            Assert.Contains(debugInfo.Globals, kvp => kvp.Key.Equals("global", StringComparison.Ordinal) && kvp.Value.AsBoolean() == true);
-            Assert.Contains(debugInfo.Globals, kvp => kvp.Key.Equals("local", StringComparison.Ordinal) && kvp.Value.AsBoolean() == false);
-            Assert.Contains(debugInfo.Locals, kvp => kvp.Key.Equals("local", StringComparison.Ordinal) && kvp.Value.AsBoolean() == false);
-            Assert.DoesNotContain(debugInfo.Locals, kvp => kvp.Key.Equals("global", StringComparison.Ordinal));
-
-            countBreak++;
-            return stepMode;
-        }
-
-        [Fact]
-        public void ShouldBreakWhenConditionIsMatched()
-        {
-            countBreak = 0;
-            stepMode = StepMode.None;
-
-            var engine = new Engine(options => options.DebugMode());
-
-            engine.Break += EngineStep;
-
-            engine.BreakPoints.Add(new BreakPoint(5, 16, "condition === true"));
-            engine.BreakPoints.Add(new BreakPoint(6, 16, "condition === false"));
-
-            engine.Execute(@"var local = true;
-                var condition = true;
-                if (local === true)
-                {
-                ;
-                ;
-                }");
-
-            engine.Break -= EngineStep;
-
-            Assert.Equal(1, countBreak);
-        }
-
-        [Fact]
-        public void ShouldNotStepInSameLevelStatementsWhenStepOut()
-        {
-            countBreak = 0;
-            stepMode = StepMode.Out;
-
-            var engine = new Engine(options => options.DebugMode());
-
-            engine.Step += EngineStep;
-
-            engine.Execute(@"function func() // first step - then stepping out
-                {
-                    ; // shall not step
-                    ; // not even here
-                }
-                func(); // shall not step
-                ; // shall not step ");
-
-            engine.Step -= EngineStep;
-
-            Assert.Equal(1, countBreak);
-        }
-
-        [Fact]
-        public void ShouldNotStepInIfRequiredToStepOut()
-        {
-            countBreak = 0;
-
-            var engine = new Engine(options => options.DebugMode());
-
-            engine.Step += EngineStepOutWhenInsideFunction;
-
-            engine.Execute(@"function func() // first step
-                {
-                    ; // third step - now stepping out
-                    ; // it should not step here
-                }
-                func(); // second step
-                ; // fourth step ");
-
-            engine.Step -= EngineStepOutWhenInsideFunction;
-
-            Assert.Equal(4, countBreak);
-        }
-
-        private StepMode EngineStepOutWhenInsideFunction(object sender, DebugInformation debugInfo)
-        {
-            Assert.NotNull(sender);
-            Assert.IsType(typeof(Engine), sender);
-            Assert.NotNull(debugInfo);
-
-            countBreak++;
-            if (debugInfo.CallStack.Count > 0)
-                return StepMode.Out;
-
-            return StepMode.Into;
-        }
-
-        [Fact]
-        public void ShouldBreakWhenStatementIsMultiLine()
-        {
-            countBreak = 0;
-            stepMode = StepMode.None;
-
-            var engine = new Engine(options => options.DebugMode());
-            engine.BreakPoints.Add(new BreakPoint(4, 33));
-            engine.Break += EngineStep;
-
-            engine.Execute(@"var global = true;
-                            function func1()
-                            {
-                                var local =
-                                    false;
-                            }
-                            func1();");
-
-            engine.Break -= EngineStep;
-
-            Assert.Equal(1, countBreak);
-        }
-
-        [Fact]
-        public void ShouldNotStepInsideIfRequiredToStepOver()
-        {
-            countBreak = 0;
-
-            var engine = new Engine(options => options.DebugMode());
-
-            stepMode = StepMode.Over;
-            engine.Step += EngineStep;
-
-            engine.Execute(@"function func() // first step
-                {
-                    ; // third step - it shall not step here
-                    ; // it shall not step here
-                }
-                func(); // second step
-                ; // third step ");
-
-            engine.Step -= EngineStep;
-
-            Assert.Equal(3, countBreak);
-        }
-
-        [Fact]
-        public void ShouldStepAllStatementsWithoutInvocationsIfStepOver()
-        {
-            countBreak = 0;
-
-            var engine = new Engine(options => options.DebugMode());
-
-            stepMode = StepMode.Over;
-            engine.Step += EngineStep;
-
-            engine.Execute(@"var step1 = 1; // first step
-                var step2 = 2; // second step
-                if (step1 !== step2) // third step
-                { // fourth step
-                    ; // fifth step
-                }");
-
-            engine.Step -= EngineStep;
-
-            Assert.Equal(5, countBreak);
-        }
-
-        [Fact]
-        public void ShouldEvaluateVariableAssignmentFromLeftToRight()
-        {
-            RunTest(@"
-                var keys = ['a']
-                  , source = { a: 3}
-                  , target = {}
-                  , key
-                  , i = 0;
-                target[key = keys[i++]] = source[key];
-                assert(i == 1);
-                assert(key == 'a');
-                assert(target[key] == 3);
-            ");
-        }
-
-        [Fact]
-        public void ObjectShouldBeExtensible()
-        {
-            RunTest(@"
-                try {
-                    Object.defineProperty(Object.defineProperty, 'foo', { value: 1 });
-                }
-                catch(e) {
-                    assert(false);
-                }
-            ");
-        }
-
-        [Fact]
-        public void ArrayIndexShouldBeConvertedToUint32()
-        {
-            // This is missing from ECMA tests suite
-            // http://www.ecma-international.org/ecma-262/5.1/#sec-15.4
-
-            RunTest(@"
-                var a = [ 'foo' ];
-                assert(a[0] === 'foo');
-                assert(a['0'] === 'foo');
-                assert(a['00'] === undefined);
-            ");
-        }
-
-        [Fact]
-        public void DatePrototypeFunctionWorkOnDateOnly()
-        {
-            RunTest(@"
-                try {
-                    var myObj = Object.create(Date.prototype);
-                    myObj.toDateString();
-                } catch (e) {
-                    assert(e instanceof TypeError);
-                }
-            ");
-        }
-
-        [Fact]
-        public void DateToStringMethodsShouldUseCurrentTimeZoneAndCulture()
-        {
-            // Forcing to PDT and FR for tests
-            // var PDT = TimeZoneInfo.CreateCustomTimeZone("Pacific Daylight Time", new TimeSpan(-7, 0, 0), "Pacific Daylight Time", "Pacific Daylight Time");
-            var PDT = TimeZoneInfo.FindSystemTimeZoneById("Pacific Standard Time");
-            var FR = new CultureInfo("fr-FR");
-
-            var engine = new Engine(options => options.LocalTimeZone(PDT).Culture(FR))
-                .SetValue("log", new Action<object>(Console.WriteLine))
-                .SetValue("assert", new Action<bool>(Assert.True))
-                .SetValue("equal", new Action<object, object>(Assert.Equal))
-                ;
-
-            engine.Execute(@"
-                    var d = new Date(1433160000000);
-
-                    equal('Mon Jun 01 2015 05:00:00 GMT-07:00', d.toString());
-                    equal('Mon Jun 01 2015', d.toDateString());
-                    equal('05:00:00 GMT-07:00', d.toTimeString());
-                    equal('lundi 1 juin 2015 05:00:00', d.toLocaleString());
-                    equal('lundi 1 juin 2015', d.toLocaleDateString());
-                    equal('05:00:00', d.toLocaleTimeString());
-            ");
-        }
-
-        [Fact]
-        public void DateShouldHonorTimezoneDaylightSavingRules()
-        {
-            var EST = TimeZoneInfo.FindSystemTimeZoneById("US Eastern Standard Time");
-            var engine = new Engine(options => options.LocalTimeZone(EST))
-                .SetValue("log", new Action<object>(Console.WriteLine))
-                .SetValue("assert", new Action<bool>(Assert.True))
-                .SetValue("equal", new Action<object, object>(Assert.Equal))
-                ;
-
-            engine.Execute(@"
-                    var d = new Date(2016, 8, 1);
-
-                    equal('Thu Sep 01 2016 00:00:00 GMT-04:00', d.toString());
-                    equal('Thu Sep 01 2016', d.toDateString());
-            ");
-        }
-
-        [Fact]
-        public void DateShouldParseToString()
-        {
-            // Forcing to PDT and FR for tests
-            // var PDT = TimeZoneInfo.CreateCustomTimeZone("Pacific Daylight Time", new TimeSpan(-7, 0, 0), "Pacific Daylight Time", "Pacific Daylight Time");
-            var PDT = TimeZoneInfo.FindSystemTimeZoneById("Pacific Standard Time");
-            var FR = new CultureInfo("fr-FR");
-
-            new Engine(options => options.LocalTimeZone(PDT).Culture(FR))
-                .SetValue("log", new Action<object>(Console.WriteLine))
-                .SetValue("assert", new Action<bool>(Assert.True))
-                .SetValue("equal", new Action<object, object>(Assert.Equal))
-                .Execute(@"
-                    var d = new Date(1433160000000);
-                    equal(Date.parse(d.toString()), d.valueOf());
-                    equal(Date.parse(d.toLocaleString()), d.valueOf());
-            ");
-        }
-
-        [Fact]
-        public void LocaleNumberShouldUseLocalCulture()
-        {
-            // Forcing to PDT and FR for tests
-            // var PDT = TimeZoneInfo.CreateCustomTimeZone("Pacific Daylight Time", new TimeSpan(-7, 0, 0), "Pacific Daylight Time", "Pacific Daylight Time");
-            var PDT = TimeZoneInfo.FindSystemTimeZoneById("Pacific Standard Time");
-            var FR = new CultureInfo("fr-FR");
-
-            new Engine(options => options.LocalTimeZone(PDT).Culture(FR))
-                .SetValue("log", new Action<object>(Console.WriteLine))
-                .SetValue("assert", new Action<bool>(Assert.True))
-                .SetValue("equal", new Action<object, object>(Assert.Equal))
-                .Execute(@"
-                    var d = new Number(-1.23);
-                    equal('-1.23', d.toString());
-                    equal('-1,23', d.toLocaleString());
-            ");
-        }
-
-        [Fact]
-        public void DateCtorShouldAcceptDate()
-        {
-            RunTest(@"
-                var a = new Date();
-                var b = new Date(a);
-                assert(String(a) === String(b));
-            ");
-        }
-
-        [Fact]
-        public void RegExpResultIsMutable()
-        {
-            RunTest(@"
-                var match = /quick\s(brown).+?(jumps)/ig.exec('The Quick Brown Fox Jumps Over The Lazy Dog');
-                var result = match.shift();
-                assert(result === 'Quick Brown Fox Jumps');
-            ");
-        }
-
-        [Fact]
-        public void RegExpSupportsMultiline()
-        {
-            RunTest(@"
-                var rheaders = /^(.*?):[ \t]*([^\r\n]*)$/mg;
-                var headersString = 'X-AspNetMvc-Version: 4.0\r\nX-Powered-By: ASP.NET\r\n\r\n';
-                match = rheaders.exec(headersString);
-                assert('X-AspNetMvc-Version' === match[1]);
-                assert('4.0' === match[2]);
-            ");
-
-            RunTest(@"
-                var rheaders = /^(.*?):[ \t]*(.*?)$/mg;
-                var headersString = 'X-AspNetMvc-Version: 4.0\r\nX-Powered-By: ASP.NET\r\n\r\n';
-                match = rheaders.exec(headersString);
-                assert('X-AspNetMvc-Version' === match[1]);
-                assert('4.0' === match[2]);
-            ");
-
-            RunTest(@"
-                var rheaders = /^(.*?):[ \t]*([^\r\n]*)$/mg;
-                var headersString = 'X-AspNetMvc-Version: 4.0\nX-Powered-By: ASP.NET\n\n';
-                match = rheaders.exec(headersString);
-                assert('X-AspNetMvc-Version' === match[1]);
-                assert('4.0' === match[2]);
-            ");
-        }
-
-        [Fact]
-        public void ShouldSetYearBefore1970()
-        {
-
-            RunTest(@"
-                var d = new Date('1969-01-01T08:17:00');
-                d.setYear(2015);
-                equal('2015-01-01T08:17:00.000Z', d.toISOString());
-            ");
-        }
-
-        [Fact]
-<<<<<<< HEAD
-        public void ExceptionShouldHaveLocationOfInnerFunction()
-        {
-            try
-            {
-                new Engine()
-                    .Execute(@"
-                    function test(s) {
-                        o.boom();
-                    }
-                    test('arg');
-                ");
-            }
-            catch (JavaScriptException ex)
-            {
-                Assert.Equal(3, ex.LineNumber);
-            }
-        }
-
-        [Fact]
-        public void GlobalRegexLiteralShouldNotKeepState()
-        {
-            RunTest(@"
-				var url = 'https://www.example.com';
-
-				assert(isAbsolutePath(url));
-				assert(isAbsolutePath(url));
-				assert(isAbsolutePath(url));
-
-				function isAbsolutePath(path) {
-					return /\.+/g.test(path);
-				}
-            ");
-        }
-
-        [Fact]
-        public void ShouldCompareInnerValueOfClrInstances()
-        {
-            var engine = new Engine();
-
-            // Create two separate Guid with identical inner values.
-            var guid1 = Guid.NewGuid();
-            var guid2 = new Guid(guid1.ToString());
-
-            engine.SetValue("guid1", guid1);
-            engine.SetValue("guid2", guid2);
-
-            var result = engine.Execute("guid1 == guid2").GetCompletionValue().AsBoolean();
-
-            Assert.True(result);
-        }
-
-        [Fact]
-        public void ShouldStringifyNumWithoutV8DToA()
-        {
-            // 53.6841659 cannot be converted by V8's DToA => "old" DToA code will be used.
-
-            var engine = new Engine();
-            Native.JsValue val = engine.Execute("JSON.stringify(53.6841659)").GetCompletionValue();
-
-            Assert.True(val.AsString() == "53.6841659");
-        }
-		
-        [Theory]
-        [InlineData("", "escape('')")]
-        [InlineData("%u0100%u0101%u0102", "escape('\u0100\u0101\u0102')")]
-        [InlineData("%uFFFD%uFFFE%uFFFF", "escape('\ufffd\ufffe\uffff')")]
-        [InlineData("%uD834%uDF06", "escape('\ud834\udf06')")]
-        [InlineData("%00%01%02%03", "escape('\x00\x01\x02\x03')")]
-        [InlineData("%2C", "escape(',')")]
-        [InlineData("%3A%3B%3C%3D%3E%3F", "escape(':;<=>?')")]
-        [InlineData("%60", "escape('`')")]
-        [InlineData("%7B%7C%7D%7E%7F%80", "escape('{|}~\x7f\x80')")]
-        [InlineData("%FD%FE%FF", "escape('\xfd\xfe\xff')")]
-        [InlineData("ABCDEFGHIJKLMNOPQRSTUVWXYZabcdefghijklmnopqrstuvwxyz0123456789@*_+-./", "escape('ABCDEFGHIJKLMNOPQRSTUVWXYZabcdefghijklmnopqrstuvwxyz0123456789@*_+-./')")]
-        public void ShouldEvaluateEscape(object expected, string source)
-        {
-            var engine = new Engine();
-            var result = engine.Execute(source).GetCompletionValue().ToObject();
-
-            Assert.Equal(expected, result);
-        }
-
-        [Theory]
-        //https://github.com/tc39/test262/blob/master/test/annexB/built-ins/unescape/empty-string.js
-        [InlineData("", "unescape('')")]
-        //https://github.com/tc39/test262/blob/master/test/annexB/built-ins/unescape/four-ignore-bad-u.js
-        [InlineData("%U0000", "unescape('%U0000')")]
-        [InlineData("%t0000", "unescape('%t0000')")]
-        [InlineData("%v0000", "unescape('%v0000')")]
-        [InlineData("%" + "\x00" + "00", "unescape('%%0000')")]
-        //https://github.com/tc39/test262/blob/master/test/annexB/built-ins/unescape/four-ignore-end-str.js
-        [InlineData("%u", "unescape('%u')")]
-        [InlineData("%u0", "unescape('%u0')")]
-        [InlineData("%u1", "unescape('%u1')")]
-        [InlineData("%u2", "unescape('%u2')")]
-        [InlineData("%u3", "unescape('%u3')")]
-        [InlineData("%u4", "unescape('%u4')")]
-        [InlineData("%u5", "unescape('%u5')")]
-        [InlineData("%u6", "unescape('%u6')")]
-        [InlineData("%u7", "unescape('%u7')")]
-        [InlineData("%u8", "unescape('%u8')")]
-        [InlineData("%u9", "unescape('%u9')")]
-        [InlineData("%ua", "unescape('%ua')")]
-        [InlineData("%uA", "unescape('%uA')")]
-        [InlineData("%ub", "unescape('%ub')")]
-        [InlineData("%uB", "unescape('%uB')")]
-        [InlineData("%uc", "unescape('%uc')")]
-        [InlineData("%uC", "unescape('%uC')")]
-        [InlineData("%ud", "unescape('%ud')")]
-        [InlineData("%uD", "unescape('%uD')")]
-        [InlineData("%ue", "unescape('%ue')")]
-        [InlineData("%uE", "unescape('%uE')")]
-        [InlineData("%uf", "unescape('%uf')")]
-        [InlineData("%uF", "unescape('%uF')")]
-        [InlineData("%u01", "unescape('%u01')")]
-        [InlineData("%u02", "unescape('%u02')")]
-        [InlineData("%u03", "unescape('%u03')")]
-        [InlineData("%u04", "unescape('%u04')")]
-        [InlineData("%u05", "unescape('%u05')")]
-        [InlineData("%u06", "unescape('%u06')")]
-        [InlineData("%u07", "unescape('%u07')")]
-        [InlineData("%u08", "unescape('%u08')")]
-        [InlineData("%u09", "unescape('%u09')")]
-        [InlineData("%u0a", "unescape('%u0a')")]
-        [InlineData("%u0A", "unescape('%u0A')")]
-        [InlineData("%u0b", "unescape('%u0b')")]
-        [InlineData("%u0B", "unescape('%u0B')")]
-        [InlineData("%u0c", "unescape('%u0c')")]
-        [InlineData("%u0C", "unescape('%u0C')")]
-        [InlineData("%u0d", "unescape('%u0d')")]
-        [InlineData("%u0D", "unescape('%u0D')")]
-        [InlineData("%u0e", "unescape('%u0e')")]
-        [InlineData("%u0E", "unescape('%u0E')")]
-        [InlineData("%u0f", "unescape('%u0f')")]
-        [InlineData("%u0F", "unescape('%u0F')")]
-        [InlineData("%u000", "unescape('%u000')")]
-        [InlineData("%u001", "unescape('%u001')")]
-        [InlineData("%u002", "unescape('%u002')")]
-        [InlineData("%u003", "unescape('%u003')")]
-        [InlineData("%u004", "unescape('%u004')")]
-        [InlineData("%u005", "unescape('%u005')")]
-        [InlineData("%u006", "unescape('%u006')")]
-        [InlineData("%u007", "unescape('%u007')")]
-        [InlineData("%u008", "unescape('%u008')")]
-        [InlineData("%u009", "unescape('%u009')")]
-        [InlineData("%u00a", "unescape('%u00a')")]
-        [InlineData("%u00A", "unescape('%u00A')")]
-        [InlineData("%u00b", "unescape('%u00b')")]
-        [InlineData("%u00B", "unescape('%u00B')")]
-        [InlineData("%u00c", "unescape('%u00c')")]
-        [InlineData("%u00C", "unescape('%u00C')")]
-        [InlineData("%u00d", "unescape('%u00d')")]
-        [InlineData("%u00D", "unescape('%u00D')")]
-        [InlineData("%u00e", "unescape('%u00e')")]
-        [InlineData("%u00E", "unescape('%u00E')")]
-        [InlineData("%u00f", "unescape('%u00f')")]
-        [InlineData("%u00F", "unescape('%u00F')")]
-        //https://github.com/tc39/test262/blob/master/test/annexB/built-ins/unescape/four-ignore-non-hex.js
-        [InlineData("%u000%0", "unescape('%u000%0')")]
-        [InlineData("%u000g0", "unescape('%u000g0')")]
-        [InlineData("%u000G0", "unescape('%u000G0')")]
-        [InlineData("%u00g00", "unescape('%u00g00')")]
-        [InlineData("%u00G00", "unescape('%u00G00')")]
-        [InlineData("%u0g000", "unescape('%u0g000')")]
-        [InlineData("%u0G000", "unescape('%u0G000')")]
-        [InlineData("%ug0000", "unescape('%ug0000')")]
-        [InlineData("%uG0000", "unescape('%uG0000')")]
-        [InlineData("%u000u0", "unescape('%u000u0')")]
-        [InlineData("%u000U0", "unescape('%u000U0')")]
-        [InlineData("%u00u00", "unescape('%u00u00')")]
-        [InlineData("%u00U00", "unescape('%u00U00')")]
-        [InlineData("%u0u000", "unescape('%u0u000')")]
-        [InlineData("%u0U000", "unescape('%u0U000')")]
-        [InlineData("%uu0000", "unescape('%uu0000')")]
-        [InlineData("%uU0000", "unescape('%uU0000')")]
-        //https://github.com/tc39/test262/blob/master/test/annexB/built-ins/unescape/four.js
-        [InlineData("%0" + "\x00" + "0", "unescape('%0%u00000')")]
-        [InlineData("%0" + "\x01" + "0", "unescape('%0%u00010')")]
-        [InlineData("%0)0", "unescape('%0%u00290')")]
-        [InlineData("%0*0", "unescape('%0%u002a0')")]
-        [InlineData("%0*0", "unescape('%0%u002A0')")]
-        [InlineData("%0+0", "unescape('%0%u002b0')")]
-        [InlineData("%0+0", "unescape('%0%u002B0')")]
-        [InlineData("%0,0", "unescape('%0%u002c0')")]
-        [InlineData("%0,0", "unescape('%0%u002C0')")]
-        [InlineData("%0-0", "unescape('%0%u002d0')")]
-        [InlineData("%0-0", "unescape('%0%u002D0')")]
-        [InlineData("%090", "unescape('%0%u00390')")]
-        [InlineData("%0:0", "unescape('%0%u003a0')")]
-        [InlineData("%0:0", "unescape('%0%u003A0')")]
-        [InlineData("%0?0", "unescape('%0%u003f0')")]
-        [InlineData("%0?0", "unescape('%0%u003F0')")]
-        [InlineData("%0@0", "unescape('%0%u00400')")]
-        [InlineData("%0Z0", "unescape('%0%u005a0')")]
-        [InlineData("%0Z0", "unescape('%0%u005A0')")]
-        [InlineData("%0[0", "unescape('%0%u005b0')")]
-        [InlineData("%0[0", "unescape('%0%u005B0')")]
-        [InlineData("%0^0", "unescape('%0%u005e0')")]
-        [InlineData("%0^0", "unescape('%0%u005E0')")]
-        [InlineData("%0_0", "unescape('%0%u005f0')")]
-        [InlineData("%0_0", "unescape('%0%u005F0')")]
-        [InlineData("%0`0", "unescape('%0%u00600')")]
-        [InlineData("%0a0", "unescape('%0%u00610')")]
-        [InlineData("%0z0", "unescape('%0%u007a0')")]
-        [InlineData("%0z0", "unescape('%0%u007A0')")]
-        [InlineData("%0{0", "unescape('%0%u007b0')")]
-        [InlineData("%0{0", "unescape('%0%u007B0')")]
-        [InlineData("%0" + "\ufffe" + "0", "unescape('%0%ufffe0')")]
-        [InlineData("%0" + "\ufffe" + "0", "unescape('%0%uFffe0')")]
-        [InlineData("%0" + "\ufffe" + "0", "unescape('%0%ufFfe0')")]
-        [InlineData("%0" + "\ufffe" + "0", "unescape('%0%uffFe0')")]
-        [InlineData("%0" + "\ufffe" + "0", "unescape('%0%ufffE0')")]
-        [InlineData("%0" + "\ufffe" + "0", "unescape('%0%uFFFE0')")]
-        [InlineData("%0" + "\uffff" + "0", "unescape('%0%uffff0')")]
-        [InlineData("%0" + "\uffff" + "0", "unescape('%0%uFfff0')")]
-        [InlineData("%0" + "\uffff" + "0", "unescape('%0%ufFff0')")]
-        [InlineData("%0" + "\uffff" + "0", "unescape('%0%uffFf0')")]
-        [InlineData("%0" + "\uffff" + "0", "unescape('%0%ufffF0')")]
-        [InlineData("%0" + "\uffff" + "0", "unescape('%0%uFFFF0')")]
-        //https://github.com/tc39/test262/blob/master/test/annexB/built-ins/unescape/two-ignore-end-str.js
-        [InlineData("%", "unescape('%')")]
-        [InlineData("%0", "unescape('%0')")]
-        [InlineData("%1", "unescape('%1')")]
-        [InlineData("%2", "unescape('%2')")]
-        [InlineData("%3", "unescape('%3')")]
-        [InlineData("%4", "unescape('%4')")]
-        [InlineData("%5", "unescape('%5')")]
-        [InlineData("%6", "unescape('%6')")]
-        [InlineData("%7", "unescape('%7')")]
-        [InlineData("%8", "unescape('%8')")]
-        [InlineData("%9", "unescape('%9')")]
-        [InlineData("%a", "unescape('%a')")]
-        [InlineData("%A", "unescape('%A')")]
-        [InlineData("%b", "unescape('%b')")]
-        [InlineData("%B", "unescape('%B')")]
-        [InlineData("%c", "unescape('%c')")]
-        [InlineData("%C", "unescape('%C')")]
-        [InlineData("%d", "unescape('%d')")]
-        [InlineData("%D", "unescape('%D')")]
-        [InlineData("%e", "unescape('%e')")]
-        [InlineData("%E", "unescape('%E')")]
-        [InlineData("%f", "unescape('%f')")]
-        [InlineData("%F", "unescape('%F')")]
-        //https://github.com/tc39/test262/blob/master/test/annexB/built-ins/unescape/two-ignore-non-hex.js
-        [InlineData("%0%0", "unescape('%0%0')")]
-        [InlineData("%0g0", "unescape('%0g0')")]
-        [InlineData("%0G0", "unescape('%0G0')")]
-        [InlineData("%g00", "unescape('%g00')")]
-        [InlineData("%G00", "unescape('%G00')")]
-        [InlineData("%0u0", "unescape('%0u0')")]
-        [InlineData("%0U0", "unescape('%0U0')")]
-        [InlineData("%u00", "unescape('%u00')")]
-        [InlineData("%U00", "unescape('%U00')")]
-        //https://github.com/tc39/test262/blob/master/test/annexB/built-ins/unescape/two.js
-        [InlineData("%0" + "\x00" + "00", "unescape('%0%0000')")]
-        [InlineData("%0" + "\x01" + "00", "unescape('%0%0100')")]
-        [InlineData("%0)00", "unescape('%0%2900')")]
-        [InlineData("%0*00", "unescape('%0%2a00')")]
-        [InlineData("%0*00", "unescape('%0%2A00')")]
-        [InlineData("%0+00", "unescape('%0%2b00')")]
-        [InlineData("%0+00", "unescape('%0%2B00')")]
-        [InlineData("%0,00", "unescape('%0%2c00')")]
-        [InlineData("%0,00", "unescape('%0%2C00')")]
-        [InlineData("%0-00", "unescape('%0%2d00')")]
-        [InlineData("%0-00", "unescape('%0%2D00')")]
-        [InlineData("%0900", "unescape('%0%3900')")]
-        [InlineData("%0:00", "unescape('%0%3a00')")]
-        [InlineData("%0:00", "unescape('%0%3A00')")]
-        [InlineData("%0?00", "unescape('%0%3f00')")]
-        [InlineData("%0?00", "unescape('%0%3F00')")]
-        [InlineData("%0@00", "unescape('%0%4000')")]
-        [InlineData("%0Z00", "unescape('%0%5a00')")]
-        [InlineData("%0Z00", "unescape('%0%5A00')")]
-        [InlineData("%0[00", "unescape('%0%5b00')")]
-        [InlineData("%0[00", "unescape('%0%5B00')")]
-        [InlineData("%0^00", "unescape('%0%5e00')")]
-        [InlineData("%0^00", "unescape('%0%5E00')")]
-        [InlineData("%0_00", "unescape('%0%5f00')")]
-        [InlineData("%0_00", "unescape('%0%5F00')")]
-        [InlineData("%0`00", "unescape('%0%6000')")]
-        [InlineData("%0a00", "unescape('%0%6100')")]
-        [InlineData("%0z00", "unescape('%0%7a00')")]
-        [InlineData("%0z00", "unescape('%0%7A00')")]
-        [InlineData("%0{00", "unescape('%0%7b00')")]
-        [InlineData("%0{00", "unescape('%0%7B00')")]
-        public void ShouldEvaluateUnescape(object expected, string source)
-        {
-            var engine = new Engine();
-            var result = engine.Execute(source).GetCompletionValue().ToObject();
-
-            Assert.Equal(expected, result);
-        }
-
-        [Theory]
-        [InlineData("new Date(1969,0,1,19,45,30,500).getHours()", 19)]
-        [InlineData("new Date(1970,0,1,19,45,30,500).getHours()", 19)]
-        [InlineData("new Date(1971,0,1,19,45,30,500).getHours()", 19)]
-        [InlineData("new Date(1969,0,1,19,45,30,500).getMinutes()", 45)]
-        [InlineData("new Date(1970,0,1,19,45,30,500).getMinutes()", 45)]
-        [InlineData("new Date(1971,0,1,19,45,30,500).getMinutes()", 45)]
-        [InlineData("new Date(1969,0,1,19,45,30,500).getSeconds()", 30)]
-        [InlineData("new Date(1970,0,1,19,45,30,500).getSeconds()", 30)]
-        [InlineData("new Date(1971,0,1,19,45,30,500).getSeconds()", 30)]
-        //[InlineData("new Date(1969,0,1,19,45,30,500).getMilliseconds()", 500)]
-        //[InlineData("new Date(1970,0,1,19,45,30,500).getMilliseconds()", 500)]
-        //[InlineData("new Date(1971,0,1,19,45,30,500).getMilliseconds()", 500)]
-        public void ShouldExtractDateParts(string source, double expected)
-        {
-            var engine = new Engine();
-            var result = engine.Execute(source).GetCompletionValue().ToObject();
-
-            Assert.Equal(expected, result);
-        }
-
-        [Theory]
-        [InlineData("'abc'.padStart(10)", "       abc")]
-        [InlineData("'abc'.padStart(10, \"foo\")", "foofoofabc")]
-        [InlineData("'abc'.padStart(6, \"123456\")", "123abc")]
-        [InlineData("'abc'.padStart(8, \"0\")", "00000abc")]
-        [InlineData("'abc'.padStart(1)", "abc")]
-        public void ShouldPadStart(string source, object expected)
-        {
-            var engine = new Engine();
-            var result = engine.Execute(source).GetCompletionValue().ToObject();
-
-            Assert.Equal(expected, result);
-        }
-
-        [Theory]
-        [InlineData("'abc'.padEnd(10)", "abc       ")]
-        [InlineData("'abc'.padEnd(10, \"foo\")", "abcfoofoof")]
-        [InlineData("'abc'.padEnd(6, \"123456\")", "abc123")]
-        [InlineData("'abc'.padEnd(1)", "abc")]
-        public void ShouldPadEnd(string source, object expected)
-        {
-            var engine = new Engine();
-            var result = engine.Execute(source).GetCompletionValue().ToObject();
-
-            Assert.Equal(expected, result);
-        }
-=======
-        public void ShouldUseReplaceMarkers()
-        {
-            RunTest(@"
-                var re = /a/g;
-                var str = 'abab';
-                var newstr = str.replace(re, '$\'x');
-                equal('babxbbxb', newstr);
-            ");
-        }
->>>>>>> e7bcdafd
-    }
-}
+﻿using System;
+using System.Globalization;
+using System.IO;
+using System.Reflection;
+using Esprima;
+using Esprima.Ast;
+using Jint.Native.Number;
+using Jint.Runtime;
+using Jint.Runtime.Debugger;
+using Xunit;
+
+namespace Jint.Tests.Runtime
+{
+    public class EngineTests : IDisposable
+    {
+        private readonly Engine _engine;
+        private int countBreak = 0;
+        private StepMode stepMode;
+
+        public EngineTests()
+        {
+            _engine = new Engine()
+                .SetValue("log", new Action<object>(Console.WriteLine))
+                .SetValue("assert", new Action<bool>(Assert.True))
+                .SetValue("equal", new Action<object, object>(Assert.Equal))
+                ;
+        }
+
+        void IDisposable.Dispose()
+        {
+        }
+
+
+        private void RunTest(string source)
+        {
+            _engine.Execute(source);
+        }
+
+        private string GetEmbeddedFile(string filename)
+        {
+            const string prefix = "Jint.Tests.Runtime.Scripts.";
+
+            var assembly = typeof(EngineTests).GetTypeInfo().Assembly;
+            var scriptPath = prefix + filename;
+
+            using (var stream = assembly.GetManifestResourceStream(scriptPath))
+            {
+                using (var sr = new StreamReader(stream))
+                {
+                    return sr.ReadToEnd();
+                }
+            }
+        }
+
+        [Theory]
+        [InlineData(42d, "42")]
+        [InlineData("Hello", "'Hello'")]
+        public void ShouldInterpretLiterals(object expected, string source)
+        {
+            var engine = new Engine();
+            var result = engine.Execute(source).GetCompletionValue().ToObject();
+
+            Assert.Equal(expected, result);
+        }
+
+        [Fact]
+        public void ShouldInterpretVariableDeclaration()
+        {
+            var engine = new Engine();
+            var result = engine
+                .Execute("var foo = 'bar'; foo;")
+                .GetCompletionValue()
+                .ToObject();
+
+            Assert.Equal("bar", result);
+        }
+
+        [Theory]
+        [InlineData(4d, "1 + 3")]
+        [InlineData(-2d, "1 - 3")]
+        [InlineData(3d, "1 * 3")]
+        [InlineData(2d, "6 / 3")]
+        [InlineData(9d, "15 & 9")]
+        [InlineData(15d, "15 | 9")]
+        [InlineData(6d, "15 ^ 9")]
+        [InlineData(36d, "9 << 2")]
+        [InlineData(2d, "9 >> 2")]
+        [InlineData(4d, "19 >>> 2")]
+        public void ShouldInterpretBinaryExpression(object expected, string source)
+        {
+            var engine = new Engine();
+            var result = engine.Execute(source).GetCompletionValue().ToObject();
+
+            Assert.Equal(expected, result);
+        }
+
+        [Theory]
+        [InlineData(-59d, "~58")]
+        [InlineData(58d, "~~58")]
+        public void ShouldInterpretUnaryExpression(object expected, string source)
+        {
+            var engine = new Engine();
+            var result = engine.Execute(source).GetCompletionValue().ToObject();
+
+            Assert.Equal(expected, result);
+        }
+
+        [Fact]
+        public void ShouldEvaluateHasOwnProperty()
+        {
+            RunTest(@"
+                var x = {};
+                x.Bar = 42;
+                assert(x.hasOwnProperty('Bar'));
+            ");
+        }
+
+        [Fact]
+        public void FunctionConstructorsShouldCreateNewObjects()
+        {
+            RunTest(@"
+                var Vehicle = function () {};
+                var vehicle = new Vehicle();
+                assert(vehicle != undefined);
+            ");
+        }
+
+        [Fact]
+        public void NewObjectsInheritFunctionConstructorProperties()
+        {
+            RunTest(@"
+                var Vehicle = function () {};
+                var vehicle = new Vehicle();
+                Vehicle.prototype.wheelCount = 4;
+                assert(vehicle.wheelCount == 4);
+                assert((new Vehicle()).wheelCount == 4);
+            ");
+        }
+
+        [Fact]
+        public void PrototypeFunctionIsInherited()
+        {
+            RunTest(@"
+                function Body(mass){
+                   this.mass = mass;
+                }
+
+                Body.prototype.offsetMass = function(dm) {
+                   this.mass += dm;
+                   return this;
+                }
+
+                var b = new Body(36);
+                b.offsetMass(6);
+                assert(b.mass == 42);
+            ");
+
+        }
+
+        [Fact]
+        public void FunctionConstructorCall()
+        {
+            RunTest(@"
+                function Body(mass){
+                   this.mass = mass;
+                }
+
+                var john = new Body(36);
+                assert(john.mass == 36);
+            ");
+        }
+
+        [Fact]
+        public void NewObjectsShouldUsePrivateProperties()
+        {
+            RunTest(@"
+                var Vehicle = function (color) {
+                    this.color = color;
+                };
+                var vehicle = new Vehicle('tan');
+                assert(vehicle.color == 'tan');
+            ");
+        }
+
+        [Fact]
+        public void FunctionConstructorsShouldDefinePrototypeChain()
+        {
+            RunTest(@"
+                function Vehicle() {};
+                var vehicle = new Vehicle();
+                assert(vehicle.hasOwnProperty('constructor') == false);
+            ");
+        }
+
+        [Fact]
+        public void NewObjectsConstructorIsObject()
+        {
+            RunTest(@"
+                var o = new Object();
+                assert(o.constructor == Object);
+            ");
+        }
+
+        [Fact]
+        public void NewObjectsIntanceOfConstructorObject()
+        {
+            RunTest(@"
+                var o = new Object();
+                assert(o instanceof Object);
+            ");
+        }
+
+        [Fact]
+        public void NewObjectsConstructorShouldBeConstructorObject()
+        {
+            RunTest(@"
+                var Vehicle = function () {};
+                var vehicle = new Vehicle();
+                assert(vehicle.constructor == Vehicle);
+            ");
+        }
+
+        [Fact]
+        public void NewObjectsIntanceOfConstructorFunction()
+        {
+            RunTest(@"
+                var Vehicle = function () {};
+                var vehicle = new Vehicle();
+                assert(vehicle instanceof Vehicle);
+            ");
+        }
+
+        [Fact]
+        public void ShouldEvaluateForLoops()
+        {
+            RunTest(@"
+                var foo = 0;
+                for (var i = 0; i < 5; i++) {
+                    foo += i;
+                }
+                assert(foo == 10);
+            ");
+        }
+
+        [Fact]
+        public void ShouldEvaluateRecursiveFunctions()
+        {
+            RunTest(@"
+                function fib(n) {
+                    if (n < 2) {
+                        return n;
+                    }
+                    return fib(n - 1) + fib(n - 2);
+                }
+                var result = fib(6);
+                assert(result == 8);
+            ");
+        }
+
+        [Fact]
+        public void ShouldAccessObjectProperties()
+        {
+            RunTest(@"
+                var o = {};
+                o.Foo = 'bar';
+                o.Baz = 42;
+                o.Blah = o.Foo + o.Baz;
+                assert(o.Blah == 'bar42');
+            ");
+        }
+
+
+        [Fact]
+        public void ShouldConstructArray()
+        {
+            RunTest(@"
+                var o = [];
+                assert(o.length == 0);
+            ");
+        }
+
+        [Fact]
+        public void ArrayPushShouldIncrementLength()
+        {
+            RunTest(@"
+                var o = [];
+                o.push(1);
+                assert(o.length == 1);
+            ");
+        }
+
+        [Fact]
+        public void ArrayFunctionInitializesLength()
+        {
+            RunTest(@"
+                assert(Array(3).length == 3);
+                assert(Array('3').length == 1);
+            ");
+        }
+
+        [Fact]
+        public void ArrayIndexerIsAssigned()
+        {
+            RunTest(@"
+                var n = 8;
+                var o = Array(n);
+                for (var i = 0; i < n; i++) o[i] = i;
+                assert(o[0] == 0);
+                assert(o[7] == 7);
+            ");
+        }
+
+        [Fact]
+        public void ArrayPopShouldDecrementLength()
+        {
+            RunTest(@"
+                var o = [42, 'foo'];
+                var pop = o.pop();
+                assert(o.length == 1);
+                assert(pop == 'foo');
+            ");
+        }
+
+        [Fact]
+        public void ArrayConstructor()
+        {
+            RunTest(@"
+                var o = [];
+                assert(o.constructor == Array);
+            ");
+        }
+
+        [Fact]
+        public void DateConstructor()
+        {
+            RunTest(@"
+                var o = new Date();
+                assert(o.constructor == Date);
+                assert(o.hasOwnProperty('constructor') == false);
+            ");
+        }
+
+        [Fact]
+        public void ShouldConvertDateToNumber()
+        {
+            RunTest(@"
+                assert(Number(new Date(0)) === 0);
+            ");
+        }
+
+        [Fact]
+        public void DatePrimitiveValueShouldBeNaN()
+        {
+            RunTest(@"
+                assert(isNaN(Date.prototype.valueOf()));
+            ");
+        }
+
+        [Fact]
+        public void MathObjectIsDefined()
+        {
+            RunTest(@"
+                var o = Math.abs(-1)
+                assert(o == 1);
+            ");
+        }
+
+        [Fact]
+        public void VoidShouldReturnUndefined()
+        {
+            RunTest(@"
+                assert(void 0 === undefined);
+                var x = '1';
+                assert(void x === undefined);
+                x = 'x';
+                assert (isNaN(void x) === true);
+                x = new String('-1');
+                assert (void x === undefined);
+            ");
+        }
+
+        [Fact]
+        public void TypeofObjectShouldReturnString()
+        {
+            RunTest(@"
+                assert(typeof x === 'undefined');
+                assert(typeof 0 === 'number');
+                var x = 0;
+                assert (typeof x === 'number');
+                var x = new Object();
+                assert (typeof x === 'object');
+            ");
+        }
+
+        [Fact]
+        public void MathAbsReturnsAbsolute()
+        {
+            RunTest(@"
+                assert(1 == Math.abs(-1));
+            ");
+        }
+
+        [Fact]
+        public void NaNIsNan()
+        {
+            RunTest(@"
+                var x = NaN;
+                assert(isNaN(NaN));
+                assert(isNaN(Math.abs(x)));
+            ");
+        }
+
+        [Fact]
+        public void ToNumberHandlesStringObject()
+        {
+            RunTest(@"
+                x = new String('1');
+                x *= undefined;
+                assert(isNaN(x));
+            ");
+        }
+
+        [Fact]
+        public void FunctionScopesAreChained()
+        {
+            RunTest(@"
+                var x = 0;
+
+                function f1(){
+                  function f2(){
+                    return x;
+                  };
+                  return f2();
+
+                  var x = 1;
+                }
+
+                assert(f1() === undefined);
+            ");
+        }
+
+        [Fact]
+        public void EvalFunctionParseAndExecuteCode()
+        {
+            RunTest(@"
+                var x = 0;
+                eval('assert(x == 0)');
+            ");
+        }
+
+        [Fact]
+        public void ForInStatement()
+        {
+            RunTest(@"
+                var x, y, str = '';
+                for(var z in this) {
+                    str += z;
+                }
+
+                assert(str == 'xystrz');
+            ");
+        }
+
+        [Fact]
+        public void ForInStatementEnumeratesKeys()
+        {
+            RunTest(@"
+                for(var i in 'abc');
+				log(i);
+                assert(i === '2');
+            ");
+        }
+
+        [Fact]
+        public void WithStatement()
+        {
+            RunTest(@"
+                with (Math) {
+                  assert(cos(0) == 1);
+                }
+            ");
+        }
+
+        [Fact]
+        public void ObjectExpression()
+        {
+            RunTest(@"
+                var o = { x: 1 };
+                assert(o.x == 1);
+            ");
+        }
+
+        [Fact]
+        public void StringFunctionCreatesString()
+        {
+            RunTest(@"
+                assert(String(NaN) === 'NaN');
+            ");
+        }
+
+        [Fact]
+        public void ScopeChainInWithStatement()
+        {
+            RunTest(@"
+                var x = 0;
+                var myObj = {x : 'obj'};
+
+                function f1(){
+                  var x = 1;
+                  function f2(){
+                    with(myObj){
+                      return x;
+                    }
+                  };
+                  return f2();
+                }
+
+                assert(f1() === 'obj');
+            ");
+        }
+
+        [Fact]
+        public void TryCatchBlockStatement()
+        {
+            RunTest(@"
+                var x, y, z;
+                try {
+                    x = 1;
+                    throw new TypeError();
+                    x = 2;
+                }
+                catch(e) {
+                    assert(x == 1);
+                    assert(e instanceof TypeError);
+                    y = 1;
+                }
+                finally {
+                    assert(x == 1);
+                    z = 1;
+                }
+
+                assert(x == 1);
+                assert(y == 1);
+                assert(z == 1);
+            ");
+        }
+
+        [Fact]
+        public void FunctionsCanBeAssigned()
+        {
+            RunTest(@"
+                var sin = Math.sin;
+                assert(sin(0) == 0);
+            ");
+        }
+
+        [Fact]
+        public void FunctionArgumentsIsDefined()
+        {
+            RunTest(@"
+                function f() {
+                    assert(arguments.length > 0);
+                }
+
+                f(42);
+            ");
+        }
+
+        [Fact]
+        public void PrimitiveValueFunctions()
+        {
+            RunTest(@"
+                var s = (1).toString();
+                assert(s == '1');
+            ");
+        }
+
+        [Theory]
+        [InlineData(true, "'ab' == 'a' + 'b'")]
+        public void OperatorsPrecedence(object expected, string source)
+        {
+            var engine = new Engine();
+            var result = engine.Execute(source).GetCompletionValue().ToObject();
+
+            Assert.Equal(expected, result);
+        }
+
+        [Fact]
+        public void FunctionPrototypeShouldHaveApplyMethod()
+        {
+            RunTest(@"
+                var numbers = [5, 6, 2, 3, 7];
+                var max = Math.max.apply(null, numbers);
+                assert(max == 7);
+            ");
+        }
+
+        [Theory]
+        [InlineData(double.NaN, "parseInt(NaN)")]
+        [InlineData(double.NaN, "parseInt(null)")]
+        [InlineData(double.NaN, "parseInt(undefined)")]
+        [InlineData(double.NaN, "parseInt(new Boolean(true))")]
+        [InlineData(double.NaN, "parseInt(Infinity)")]
+        [InlineData(-1d, "parseInt(-1)")]
+        [InlineData(-1d, "parseInt('-1')")]
+        public void ShouldEvaluateParseInt(object expected, string source)
+        {
+            var engine = new Engine();
+            var result = engine.Execute(source).GetCompletionValue().ToObject();
+
+            Assert.Equal(expected, result);
+        }
+
+        [Fact]
+        public void ShouldNotExecuteDebuggerStatement()
+        {
+            new Engine().Execute("debugger");
+        }
+
+        [Fact]
+        public void ShouldThrowStatementCountOverflow()
+        {
+            Assert.Throws<StatementsCountOverflowException>(
+                () => new Engine(cfg => cfg.MaxStatements(100)).Execute("while(true);")
+            );
+        }
+
+        [Fact]
+        public void ShouldThrowTimeout()
+        {
+            Assert.Throws<TimeoutException>(
+                () => new Engine(cfg => cfg.TimeoutInterval(new TimeSpan(0, 0, 0, 0, 500))).Execute("while(true);")
+            );
+        }
+
+
+        [Fact]
+        public void CanDiscardRecursion()
+        {
+            var script = @"var factorial = function(n) {
+                if (n>1) {
+                    return n * factorial(n - 1);
+                }
+            };
+
+            var result = factorial(500);
+            ";
+
+            Assert.Throws<RecursionDepthOverflowException>(
+                () => new Engine(cfg => cfg.LimitRecursion()).Execute(script)
+            );
+        }
+
+        [Fact]
+        public void ShouldDiscardHiddenRecursion()
+        {
+            var script = @"var renamedFunc;
+            var exec = function(callback) {
+                renamedFunc = callback;
+                callback();
+            };
+
+            var result = exec(function() {
+                renamedFunc();
+            });
+            ";
+
+            Assert.Throws<RecursionDepthOverflowException>(
+                () => new Engine(cfg => cfg.LimitRecursion()).Execute(script)
+            );
+        }
+
+        [Fact]
+        public void ShouldRecognizeAndDiscardChainedRecursion()
+        {
+            var script = @" var funcRoot, funcA, funcB, funcC, funcD;
+
+            var funcRoot = function() {
+                funcA();
+            };
+
+            var funcA = function() {
+                funcB();
+            };
+
+            var funcB = function() {
+                funcC();
+            };
+
+            var funcC = function() {
+                funcD();
+            };
+
+            var funcD = function() {
+                funcRoot();
+            };
+
+            funcRoot();
+            ";
+
+            Assert.Throws<RecursionDepthOverflowException>(
+                () => new Engine(cfg => cfg.LimitRecursion()).Execute(script)
+            );
+        }
+
+        [Fact]
+        public void ShouldProvideCallChainWhenDiscardRecursion()
+        {
+            var script = @" var funcRoot, funcA, funcB, funcC, funcD;
+
+            var funcRoot = function() {
+                funcA();
+            };
+
+            var funcA = function() {
+                funcB();
+            };
+
+            var funcB = function() {
+                funcC();
+            };
+
+            var funcC = function() {
+                funcD();
+            };
+
+            var funcD = function() {
+                funcRoot();
+            };
+
+            funcRoot();
+            ";
+
+            RecursionDepthOverflowException exception = null;
+
+            try
+            {
+                new Engine(cfg => cfg.LimitRecursion()).Execute(script);
+            }
+            catch (RecursionDepthOverflowException ex)
+            {
+                exception = ex;
+            }
+
+            Assert.NotNull(exception);
+            Assert.Equal("funcRoot->funcA->funcB->funcC->funcD", exception.CallChain);
+            Assert.Equal("funcRoot", exception.CallExpressionReference);
+        }
+
+        [Fact]
+        public void ShouldAllowShallowRecursion()
+        {
+            var script = @"var factorial = function(n) {
+                if (n>1) {
+                    return n * factorial(n - 1);
+                }
+            };
+
+            var result = factorial(8);
+            ";
+
+            new Engine(cfg => cfg.LimitRecursion(20)).Execute(script);
+        }
+
+        [Fact]
+        public void ShouldDiscardDeepRecursion()
+        {
+            var script = @"var factorial = function(n) {
+                if (n>1) {
+                    return n * factorial(n - 1);
+                }
+            };
+
+            var result = factorial(38);
+            ";
+
+            Assert.Throws<RecursionDepthOverflowException>(
+                () => new Engine(cfg => cfg.LimitRecursion(20)).Execute(script)
+            );
+        }
+
+        [Fact]
+        public void ShouldConvertDoubleToStringWithoutLosingPrecision()
+        {
+            RunTest(@"
+                assert(String(14.915832707045631) === '14.915832707045631');
+                assert(String(-14.915832707045631) === '-14.915832707045631');
+                assert(String(0.5) === '0.5');
+                assert(String(0.00000001) === '1e-8');
+                assert(String(0.000001) === '0.000001');
+                assert(String(-1.0) === '-1');
+                assert(String(30.0) === '30');
+                assert(String(0.2388906159889881) === '0.2388906159889881');
+            ");
+        }
+
+        [Fact]
+        public void ShouldWriteNumbersUsingBases()
+        {
+            RunTest(@"
+                assert(15.0.toString() === '15');
+                assert(15.0.toString(2) === '1111');
+                assert(15.0.toString(8) === '17');
+                assert(15.0.toString(16) === 'f');
+                assert(15.0.toString(17) === 'f');
+                assert(15.0.toString(36) === 'f');
+                assert(15.1.toString(36) === 'f.3llllllllkau6snqkpygsc3di');
+            ");
+        }
+
+        [Fact]
+        public void ShouldNotAlterSlashesInRegex()
+        {
+            RunTest(@"
+                assert(new RegExp('/').toString() === '///');
+            ");
+        }
+
+        [Fact]
+        public void ShouldHandleEscapedSlashesInRegex()
+        {
+            RunTest(@"
+                var regex = /[a-z]\/[a-z]/;
+                assert(regex.test('a/b') === true);
+                assert(regex.test('a\\/b') === false);
+            ");
+        }
+
+        [Fact]
+        public void ShouldComputeFractionInBase()
+        {
+            Assert.Equal("011", NumberPrototype.ToFractionBase(0.375, 2));
+            Assert.Equal("14141414141414141414141414141414141414141414141414", NumberPrototype.ToFractionBase(0.375, 5));
+        }
+
+        [Fact]
+        public void ShouldInvokeAFunctionValue()
+        {
+            RunTest(@"
+                function add(x, y) { return x + y; }
+            ");
+
+            var add = _engine.GetValue("add");
+
+            Assert.Equal(3, add.Invoke(1, 2));
+        }
+
+
+        [Fact]
+        public void ShouldNotInvokeNonFunctionValue()
+        {
+            RunTest(@"
+                var x= 10;
+            ");
+
+            var x = _engine.GetValue("x");
+
+            Assert.Throws<ArgumentException>(() => x.Invoke(1, 2));
+        }
+
+        [Fact]
+        public void ShouldInvokeAFunctionValueThatBelongsToAnObject()
+        {
+            RunTest(@"
+                var obj = { foo: 5, getFoo: function (bar) { return 'foo is ' + this.foo + ', bar is ' + bar; } };
+            ");
+
+            var obj = _engine.GetValue("obj").AsObject();
+            var getFoo = obj.Get("getFoo");
+
+            Assert.Equal("foo is 5, bar is 7", _engine.Invoke(getFoo, obj, new object[] { 7 }).AsString());
+        }
+
+        [Fact]
+        public void ShouldNotInvokeNonFunctionValueThatBelongsToAnObject()
+        {
+            RunTest(@"
+                var obj = { foo: 2 };
+            ");
+
+            var obj = _engine.GetValue("obj").AsObject();
+            var foo = obj.Get("foo");
+
+            Assert.Throws<ArgumentException>(() => _engine.Invoke(foo, obj, new object[] { }));
+        }
+
+        [Theory]
+        [InlineData("0", 0, 16)]
+        [InlineData("1", 1, 16)]
+        [InlineData("100", 100, 10)]
+        [InlineData("1100100", 100, 2)]
+        [InlineData("2s", 100, 36)]
+        [InlineData("2qgpckvng1s", 10000000000000000L, 36)]
+        public void ShouldConvertNumbersToDifferentBase(string expected, long number, int radix)
+        {
+            var result = NumberPrototype.ToBase(number, radix);
+            Assert.Equal(expected, result);
+        }
+
+        [Fact]
+        public void JsonParserShouldParseNegativeNumber()
+        {
+            RunTest(@"
+                var a = JSON.parse('{ ""x"":-1 }');
+                assert(a.x === -1);
+
+                var b = JSON.parse('{ ""x"": -1 }');
+                assert(b.x === -1);
+            ");
+        }
+
+        [Fact]
+        public void JsonParserShouldUseToString()
+        {
+            RunTest(@"
+                var a = JSON.parse(null); // Equivalent to JSON.parse('null')
+                assert(a === null);
+            ");
+
+            RunTest(@"
+                var a = JSON.parse(true); // Equivalent to JSON.parse('true')
+                assert(a === true);
+            ");
+
+            RunTest(@"
+                var a = JSON.parse(false); // Equivalent to JSON.parse('false')
+                assert(a === false);
+            ");
+
+            RunTest(@"
+                try {
+                    JSON.parse(undefined); // Equivalent to JSON.parse('undefined')
+                    assert(false);
+                }
+                catch(ex) {
+                    assert(ex instanceof SyntaxError);
+                }
+            ");
+
+            RunTest(@"
+                try {
+                    JSON.parse({}); // Equivalent to JSON.parse('[object Object]')
+                    assert(false);
+                }
+                catch(ex) {
+                    assert(ex instanceof SyntaxError);
+                }
+            ");
+
+            RunTest(@"
+                try {
+                    JSON.parse(function() { }); // Equivalent to JSON.parse('function () {}')
+                    assert(false);
+                }
+                catch(ex) {
+                    assert(ex instanceof SyntaxError);
+                }
+            ");
+        }
+
+        [Fact]
+        public void JsonParserShouldDetectInvalidNegativeNumberSyntax()
+        {
+            RunTest(@"
+                try {
+                    JSON.parse('{ ""x"": -.1 }'); // Not allowed
+                    assert(false);
+                }
+                catch(ex) {
+                    assert(ex instanceof SyntaxError);
+                }
+            ");
+
+            RunTest(@"
+                try {
+                    JSON.parse('{ ""x"": - 1 }'); // Not allowed
+                    assert(false);
+                }
+                catch(ex) {
+                    assert(ex instanceof SyntaxError);
+                }
+            ");
+        }
+
+        [Fact]
+        [ReplaceCulture("fr-FR")]
+        public void ShouldBeCultureInvariant()
+        {
+            // decimals in french are separated by commas
+            var engine = new Engine();
+
+            var result = engine.Execute("1.2 + 2.1").GetCompletionValue().AsNumber();
+            Assert.Equal(3.3d, result);
+
+            result = engine.Execute("JSON.parse('{\"x\" : 3.3}').x").GetCompletionValue().AsNumber();
+            Assert.Equal(3.3d, result);
+        }
+
+        [Fact]
+        public void ShouldGetTheLastSyntaxNode()
+        {
+            var engine = new Engine();
+            engine.Execute("1.2");
+
+            var result = engine.GetLastSyntaxNode();
+            Assert.Equal(Nodes.Literal, result.Type);
+        }
+
+        [Fact]
+        public void ShouldGetParseErrorLocation()
+        {
+            var engine = new Engine();
+            try
+            {
+                engine.Execute("1.2+ new", new ParserOptions(source: "jQuery.js"));
+            }
+            catch (ParserException e)
+            {
+                Assert.Equal(1, e.LineNumber);
+                Assert.Equal(9, e.Column);
+                Assert.Equal("jQuery.js", e.Source);
+            }
+        }
+        #region DateParsingAndStrings
+        [Fact]
+        public void ParseShouldReturnNumber()
+        {
+            var engine = new Engine();
+
+            var result = engine.Execute("Date.parse('1970-01-01');").GetCompletionValue().AsNumber();
+            Assert.Equal(0, result);
+        }
+
+        [Fact]
+        public void LocalDateTimeShouldNotLoseTimezone()
+        {
+            var date = new DateTime(2016, 1, 1, 13, 0, 0, DateTimeKind.Local);
+            var engine = new Engine().SetValue("localDate", date);
+            engine.Execute(@"localDate");
+            var actual = engine.GetCompletionValue().AsDate().ToDateTime();
+            Assert.Equal(date.ToUniversalTime(), actual.ToUniversalTime());
+            Assert.Equal(date.ToLocalTime(), actual.ToLocalTime());
+        }
+
+        [Fact]
+        public void UtcShouldUseUtc()
+        {
+            var customTimeZone = TimeZoneInfo.FindSystemTimeZoneById("Central Europe Standard Time");
+
+            var engine = new Engine(cfg => cfg.LocalTimeZone(customTimeZone));
+
+            var result = engine.Execute("Date.UTC(1970,0,1)").GetCompletionValue().AsNumber();
+            Assert.Equal(0, result);
+        }
+
+#if NET451
+        [Fact]
+#else
+        [Fact(Skip = "CreateCustomTimeZone not available on netstandard")]
+#endif
+        public void ShouldUseLocalTimeZoneOverride()
+        {
+#if NET451
+            const string customName = "Custom Time";
+            var customTimeZone = TimeZoneInfo.CreateCustomTimeZone(customName, new TimeSpan(0, 11, 0), customName, customName, customName, null, false);
+#else
+            var customTimeZone = TimeZoneInfo.Utc;
+#endif
+
+            var engine = new Engine(cfg => cfg.LocalTimeZone(customTimeZone));
+
+            var epochGetLocalMinutes = engine.Execute("var d = new Date(0); d.getMinutes();").GetCompletionValue().AsNumber();
+            Assert.Equal(11, epochGetLocalMinutes);
+
+            var localEpochGetUtcMinutes = engine.Execute("var d = new Date(1970,0,1); d.getUTCMinutes();").GetCompletionValue().AsNumber();
+            Assert.Equal(-11, localEpochGetUtcMinutes);
+
+            var parseLocalEpoch = engine.Execute("Date.parse('January 1, 1970');").GetCompletionValue().AsNumber();
+            Assert.Equal(-11 * 60 * 1000, parseLocalEpoch);
+
+            var epochToLocalString = engine.Execute("var d = new Date(0); d.toString();").GetCompletionValue().AsString();
+            Assert.Equal("Thu Jan 01 1970 00:11:00 GMT+00:11", epochToLocalString);
+
+            var epochToUTCString = engine.Execute("var d = new Date(0); d.toUTCString();").GetCompletionValue().AsString();
+            Assert.Equal("Thu Jan 01 1970 00:00:00 GMT", epochToUTCString);
+        }
+
+        [Theory]
+        [InlineData("1970")]
+        [InlineData("1970-01")]
+        [InlineData("1970-01-01")]
+        [InlineData("1970-01-01T00:00")]
+        [InlineData("1970-01-01T00:00:00")]
+        [InlineData("1970-01-01T00:00:00.000")]
+        [InlineData("1970Z")]
+        [InlineData("1970-1Z")]
+        [InlineData("1970-1-1Z")]
+        [InlineData("1970-1-1T0:0Z")]
+        [InlineData("1970-1-1T0:0:0Z")]
+        [InlineData("1970-1-1T0:0:0.0Z")]
+        [InlineData("1970/1Z")]
+        [InlineData("1970/1/1Z")]
+        [InlineData("1970/1/1 0:0Z")]
+        [InlineData("1970/1/1 0:0:0Z")]
+        [InlineData("1970/1/1 0:0:0.0Z")]
+        [InlineData("January 1, 1970 GMT")]
+        [InlineData("1970-01-01T00:00:00.000-00:00")]
+        public void ShouldParseAsUtc(string date)
+        {
+#if NET451
+            const string customName = "Custom Time";
+            var customTimeZone = TimeZoneInfo.CreateCustomTimeZone(customName, new TimeSpan(7, 11, 0), customName, customName, customName, null, false);
+#else
+            var customTimeZone = TimeZoneInfo.FindSystemTimeZoneById("Tonga Standard Time");
+#endif
+            var engine = new Engine(cfg => cfg.LocalTimeZone(customTimeZone));
+
+            engine.SetValue("d", date);
+            var result = engine.Execute("Date.parse(d);").GetCompletionValue().AsNumber();
+
+            Assert.Equal(0, result);
+        }
+
+#if NET451
+        [Theory]
+#else
+        [Theory(Skip = "CreateCustomTimeZone not available on netstandard")]
+#endif
+        [InlineData("1970/01")]
+        [InlineData("1970/01/01")]
+        [InlineData("1970/01/01T00:00")]
+        [InlineData("1970/01/01 00:00")]
+        [InlineData("1970-1")]
+        [InlineData("1970-1-1")]
+        [InlineData("1970-1-1T0:0")]
+        [InlineData("1970-1-1 0:0")]
+        [InlineData("1970/1")]
+        [InlineData("1970/1/1")]
+        [InlineData("1970/1/1T0:0")]
+        [InlineData("1970/1/1 0:0")]
+        [InlineData("01-1970")]
+        [InlineData("01-01-1970")]
+        [InlineData("January 1, 1970")]
+        [InlineData("1970-01-01T00:00:00.000+00:11")]
+        public void ShouldParseAsLocalTime(string date)
+        {
+            const int timespanMinutes = 11;
+            const int msPriorMidnight = -timespanMinutes * 60 * 1000;
+#if NET451
+            const string customName = "Custom Time";
+            var customTimeZone = TimeZoneInfo.CreateCustomTimeZone(customName, new TimeSpan(0, timespanMinutes, 0), customName, customName, customName, null, false);
+#else
+            var customTimeZone = TimeZoneInfo.Utc;
+#endif
+            var engine = new Engine(cfg => cfg.LocalTimeZone(customTimeZone)).SetValue("d", date);
+
+            var result = engine.Execute("Date.parse(d);").GetCompletionValue().AsNumber();
+
+            Assert.Equal(msPriorMidnight, result);
+        }
+
+        public static System.Collections.Generic.IEnumerable<object[]> TestDates
+        {
+            get
+            {
+                yield return new object[] { new DateTime(2000, 1, 1) };
+                yield return new object[] { new DateTime(2000, 1, 1, 0, 15, 15, 15) };
+                yield return new object[] { new DateTime(2000, 6, 1, 0, 15, 15, 15) };
+                yield return new object[] { new DateTime(1900, 1, 1) };
+                yield return new object[] { new DateTime(1900, 1, 1, 0, 15, 15, 15) };
+                yield return new object[] { new DateTime(1900, 6, 1, 0, 15, 15, 15) };
+            }
+        }
+
+        [Theory, MemberData("TestDates")]
+        public void TestDateToISOStringFormat(DateTime testDate)
+        {
+            var customTimeZone = TimeZoneInfo.FindSystemTimeZoneById("Tonga Standard Time");
+
+            var engine = new Engine(ctx => ctx.LocalTimeZone(customTimeZone));
+            var testDateTimeOffset = new DateTimeOffset(testDate, customTimeZone.GetUtcOffset(testDate));
+            engine.Execute(
+                string.Format("var d = new Date({0},{1},{2},{3},{4},{5},{6});", testDateTimeOffset.Year, testDateTimeOffset.Month - 1, testDateTimeOffset.Day, testDateTimeOffset.Hour, testDateTimeOffset.Minute, testDateTimeOffset.Second, testDateTimeOffset.Millisecond));
+            Assert.Equal(testDateTimeOffset.UtcDateTime.ToString("yyyy-MM-dd'T'HH:mm:ss.fff'Z'"), engine.Execute("d.toISOString();").GetCompletionValue().ToString());
+        }
+
+        [Theory, MemberData("TestDates")]
+        public void TestDateToStringFormat(DateTime testDate)
+        {
+            var customTimeZone = TimeZoneInfo.FindSystemTimeZoneById("Tonga Standard Time");
+
+            var engine = new Engine(ctx => ctx.LocalTimeZone(customTimeZone));
+            var testDateTimeOffset = new DateTimeOffset(testDate, customTimeZone.GetUtcOffset(testDate));
+            engine.Execute(
+                string.Format("var d = new Date({0},{1},{2},{3},{4},{5},{6});", testDateTimeOffset.Year, testDateTimeOffset.Month - 1, testDateTimeOffset.Day, testDateTimeOffset.Hour, testDateTimeOffset.Minute, testDateTimeOffset.Second, testDateTimeOffset.Millisecond));
+
+            var expected = testDateTimeOffset.ToString("ddd MMM dd yyyy HH:mm:ss 'GMT'zzz");
+            var actual = engine.Execute("d.toString();").GetCompletionValue().ToString();
+
+            Assert.Equal(expected, actual);
+        }
+
+        #endregion
+
+        //DateParsingAndStrings
+        [Fact]
+        public void EmptyStringShouldMatchRegex()
+        {
+            RunTest(@"
+                var regex = /^(?:$)/g;
+                assert(''.match(regex) instanceof Array);
+            ");
+        }
+
+        [Fact]
+        public void ShouldExecuteHandlebars()
+        {
+            var content = GetEmbeddedFile("handlebars.js");
+
+            RunTest(content);
+
+            RunTest(@"
+                var source = 'Hello {{name}}';
+                var template = Handlebars.compile(source);
+                var context = {name: 'Paul'};
+                var html = template(context);
+
+                assert('Hello Paul' == html);
+            ");
+        }
+
+        [Fact]
+        public void DateParseReturnsNaN()
+        {
+            RunTest(@"
+                var d = Date.parse('not a date');
+                assert(isNaN(d));
+            ");
+        }
+
+        [Fact]
+        public void ShouldIgnoreHtmlComments()
+        {
+            RunTest(@"
+                var d = Date.parse('not a date'); <!-- a comment -->
+                assert(isNaN(d));
+            ");
+        }
+
+        [Fact]
+        public void DateShouldAllowEntireDotNetDateRange()
+        {
+            var engine = new Engine();
+
+            var minValue = engine.Execute("new Date('0001-01-01T00:00:00.000')").GetCompletionValue().ToObject();
+            Assert.Equal(new DateTime(1, 1, 1, 0, 0, 0, DateTimeKind.Utc), minValue);
+
+            var maxValue = engine.Execute("new Date('9999-12-31T23:59:59.999')").GetCompletionValue().ToObject();
+            Assert.Equal(new DateTime(9999, 12, 31, 23, 59, 59, 999, DateTimeKind.Utc), maxValue);
+        }
+
+        [Fact]
+        public void ShouldConstructNewArrayWithInteger()
+        {
+            RunTest(@"
+                var a = new Array(3);
+                assert(a.length === 3);
+                assert(a[0] == undefined);
+                assert(a[1] == undefined);
+                assert(a[2] == undefined);
+            ");
+        }
+
+        [Fact]
+        public void ShouldConstructNewArrayWithString()
+        {
+            RunTest(@"
+                var a = new Array('foo');
+                assert(a.length === 1);
+                assert(a[0] === 'foo');
+            ");
+        }
+
+        [Fact]
+        public void ShouldThrowRangeExceptionWhenConstructedWithNonInteger()
+        {
+            RunTest(@"
+                var result = false;
+                try {
+                    var a = new Array(3.4);
+                }
+                catch(e) {
+                    result = e instanceof RangeError;
+                }
+
+                assert(result);
+            ");
+        }
+
+        [Fact]
+        public void ShouldInitializeArrayWithSingleIngegerValue()
+        {
+            RunTest(@"
+                var a = [3];
+                assert(a.length === 1);
+                assert(a[0] === 3);
+            ");
+        }
+
+        [Fact]
+        public void ShouldInitializeJsonObjectArrayWithSingleIntegerValue()
+        {
+            RunTest(@"
+                var x = JSON.parse('{ ""a"": [3] }');
+                assert(x.a.length === 1);
+                assert(x.a[0] === 3);
+            ");
+        }
+
+        [Fact]
+        public void ShouldInitializeJsonArrayWithSingleIntegerValue()
+        {
+            RunTest(@"
+                var a = JSON.parse('[3]');
+                assert(a.length === 1);
+                assert(a[0] === 3);
+            ");
+        }
+
+        [Fact]
+        public void ShouldReturnTrueForEmptyIsNaNStatement()
+        {
+            RunTest(@"
+                assert(true === isNaN());
+            ");
+        }
+
+        [Theory]
+        [InlineData(4d, 0, "4")]
+        [InlineData(4d, 1, "4.0")]
+        [InlineData(4d, 2, "4.00")]
+        [InlineData(28.995, 2, "29.00")]
+        [InlineData(-28.995, 2, "-29.00")]
+        [InlineData(-28.495, 2, "-28.50")]
+        [InlineData(-28.445, 2, "-28.45")]
+        [InlineData(28.445, 2, "28.45")]
+        [InlineData(10.995, 0, "11")]
+        public void ShouldRoundToFixedDecimal(double number, int fractionDigits, string result)
+        {
+            var engine = new Engine();
+            var value = engine.Execute(
+                String.Format("new Number({0}).toFixed({1})",
+                    number.ToString(CultureInfo.InvariantCulture),
+                    fractionDigits.ToString(CultureInfo.InvariantCulture)))
+                .GetCompletionValue().ToObject();
+
+            Assert.Equal(value, result);
+        }
+
+
+
+        [Fact]
+        public void ShouldSortArrayWhenCompareFunctionReturnsFloatingPointNumber()
+        {
+            RunTest(@"
+                var nums = [1, 1.1, 1.2, 2, 2, 2.1, 2.2];
+                nums.sort(function(a,b){return b-a;});
+                assert(nums[0] === 2.2);
+                assert(nums[1] === 2.1);
+                assert(nums[2] === 2);
+                assert(nums[3] === 2);
+                assert(nums[4] === 1.2);
+                assert(nums[5] === 1.1);
+                assert(nums[6] === 1);
+            ");
+        }
+
+        [Fact]
+        public void ShouldBreakWhenBreakpointIsReached()
+        {
+            countBreak = 0;
+            stepMode = StepMode.None;
+
+            var engine = new Engine(options => options.DebugMode());
+
+            engine.Break += EngineStep;
+
+            engine.BreakPoints.Add(new BreakPoint(1, 1));
+
+            engine.Execute(@"var local = true;
+                if (local === true)
+                {}");
+
+            engine.Break -= EngineStep;
+
+            Assert.Equal(1, countBreak);
+        }
+
+        [Fact]
+        public void ShouldExecuteStepByStep()
+        {
+            countBreak = 0;
+            stepMode = StepMode.Into;
+
+            var engine = new Engine(options => options.DebugMode());
+
+            engine.Step += EngineStep;
+
+            engine.Execute(@"var local = true;
+                var creatingSomeOtherLine = 0;
+                var lastOneIPromise = true");
+
+            engine.Step -= EngineStep;
+
+            Assert.Equal(3, countBreak);
+        }
+
+        [Fact]
+        public void ShouldNotBreakTwiceIfSteppingOverBreakpoint()
+        {
+            countBreak = 0;
+            stepMode = StepMode.Into;
+
+            var engine = new Engine(options => options.DebugMode());
+            engine.BreakPoints.Add(new BreakPoint(1, 1));
+            engine.Step += EngineStep;
+            engine.Break += EngineStep;
+
+            engine.Execute(@"var local = true;");
+
+            engine.Step -= EngineStep;
+            engine.Break -= EngineStep;
+
+            Assert.Equal(1, countBreak);
+        }
+
+        private StepMode EngineStep(object sender, DebugInformation debugInfo)
+        {
+            Assert.NotNull(sender);
+            Assert.IsType(typeof(Engine), sender);
+            Assert.NotNull(debugInfo);
+
+            countBreak++;
+            return stepMode;
+        }
+
+        [Fact]
+        public void ShouldShowProperDebugInformation()
+        {
+            countBreak = 0;
+            stepMode = StepMode.None;
+
+            var engine = new Engine(options => options.DebugMode());
+            engine.BreakPoints.Add(new BreakPoint(5, 0));
+            engine.Break += EngineStepVerifyDebugInfo;
+
+            engine.Execute(@"var global = true;
+                            function func1()
+                            {
+                                var local = false;
+;
+                            }
+                            func1();");
+
+            engine.Break -= EngineStepVerifyDebugInfo;
+
+            Assert.Equal(1, countBreak);
+        }
+
+        private StepMode EngineStepVerifyDebugInfo(object sender, DebugInformation debugInfo)
+        {
+            Assert.NotNull(sender);
+            Assert.IsType(typeof(Engine), sender);
+            Assert.NotNull(debugInfo);
+
+            Assert.NotNull(debugInfo.CallStack);
+            Assert.NotNull(debugInfo.CurrentStatement);
+            Assert.NotNull(debugInfo.Locals);
+
+            Assert.Single(debugInfo.CallStack);
+            Assert.Equal("func1()", debugInfo.CallStack.Peek());
+            Assert.Contains(debugInfo.Globals, kvp => kvp.Key.Equals("global", StringComparison.Ordinal) && kvp.Value.AsBoolean() == true);
+            Assert.Contains(debugInfo.Globals, kvp => kvp.Key.Equals("local", StringComparison.Ordinal) && kvp.Value.AsBoolean() == false);
+            Assert.Contains(debugInfo.Locals, kvp => kvp.Key.Equals("local", StringComparison.Ordinal) && kvp.Value.AsBoolean() == false);
+            Assert.DoesNotContain(debugInfo.Locals, kvp => kvp.Key.Equals("global", StringComparison.Ordinal));
+
+            countBreak++;
+            return stepMode;
+        }
+
+        [Fact]
+        public void ShouldBreakWhenConditionIsMatched()
+        {
+            countBreak = 0;
+            stepMode = StepMode.None;
+
+            var engine = new Engine(options => options.DebugMode());
+
+            engine.Break += EngineStep;
+
+            engine.BreakPoints.Add(new BreakPoint(5, 16, "condition === true"));
+            engine.BreakPoints.Add(new BreakPoint(6, 16, "condition === false"));
+
+            engine.Execute(@"var local = true;
+                var condition = true;
+                if (local === true)
+                {
+                ;
+                ;
+                }");
+
+            engine.Break -= EngineStep;
+
+            Assert.Equal(1, countBreak);
+        }
+
+        [Fact]
+        public void ShouldNotStepInSameLevelStatementsWhenStepOut()
+        {
+            countBreak = 0;
+            stepMode = StepMode.Out;
+
+            var engine = new Engine(options => options.DebugMode());
+
+            engine.Step += EngineStep;
+
+            engine.Execute(@"function func() // first step - then stepping out
+                {
+                    ; // shall not step
+                    ; // not even here
+                }
+                func(); // shall not step
+                ; // shall not step ");
+
+            engine.Step -= EngineStep;
+
+            Assert.Equal(1, countBreak);
+        }
+
+        [Fact]
+        public void ShouldNotStepInIfRequiredToStepOut()
+        {
+            countBreak = 0;
+
+            var engine = new Engine(options => options.DebugMode());
+
+            engine.Step += EngineStepOutWhenInsideFunction;
+
+            engine.Execute(@"function func() // first step
+                {
+                    ; // third step - now stepping out
+                    ; // it should not step here
+                }
+                func(); // second step
+                ; // fourth step ");
+
+            engine.Step -= EngineStepOutWhenInsideFunction;
+
+            Assert.Equal(4, countBreak);
+        }
+
+        private StepMode EngineStepOutWhenInsideFunction(object sender, DebugInformation debugInfo)
+        {
+            Assert.NotNull(sender);
+            Assert.IsType(typeof(Engine), sender);
+            Assert.NotNull(debugInfo);
+
+            countBreak++;
+            if (debugInfo.CallStack.Count > 0)
+                return StepMode.Out;
+
+            return StepMode.Into;
+        }
+
+        [Fact]
+        public void ShouldBreakWhenStatementIsMultiLine()
+        {
+            countBreak = 0;
+            stepMode = StepMode.None;
+
+            var engine = new Engine(options => options.DebugMode());
+            engine.BreakPoints.Add(new BreakPoint(4, 33));
+            engine.Break += EngineStep;
+
+            engine.Execute(@"var global = true;
+                            function func1()
+                            {
+                                var local =
+                                    false;
+                            }
+                            func1();");
+
+            engine.Break -= EngineStep;
+
+            Assert.Equal(1, countBreak);
+        }
+
+        [Fact]
+        public void ShouldNotStepInsideIfRequiredToStepOver()
+        {
+            countBreak = 0;
+
+            var engine = new Engine(options => options.DebugMode());
+
+            stepMode = StepMode.Over;
+            engine.Step += EngineStep;
+
+            engine.Execute(@"function func() // first step
+                {
+                    ; // third step - it shall not step here
+                    ; // it shall not step here
+                }
+                func(); // second step
+                ; // third step ");
+
+            engine.Step -= EngineStep;
+
+            Assert.Equal(3, countBreak);
+        }
+
+        [Fact]
+        public void ShouldStepAllStatementsWithoutInvocationsIfStepOver()
+        {
+            countBreak = 0;
+
+            var engine = new Engine(options => options.DebugMode());
+
+            stepMode = StepMode.Over;
+            engine.Step += EngineStep;
+
+            engine.Execute(@"var step1 = 1; // first step
+                var step2 = 2; // second step
+                if (step1 !== step2) // third step
+                { // fourth step
+                    ; // fifth step
+                }");
+
+            engine.Step -= EngineStep;
+
+            Assert.Equal(5, countBreak);
+        }
+
+        [Fact]
+        public void ShouldEvaluateVariableAssignmentFromLeftToRight()
+        {
+            RunTest(@"
+                var keys = ['a']
+                  , source = { a: 3}
+                  , target = {}
+                  , key
+                  , i = 0;
+                target[key = keys[i++]] = source[key];
+                assert(i == 1);
+                assert(key == 'a');
+                assert(target[key] == 3);
+            ");
+        }
+
+        [Fact]
+        public void ObjectShouldBeExtensible()
+        {
+            RunTest(@"
+                try {
+                    Object.defineProperty(Object.defineProperty, 'foo', { value: 1 });
+                }
+                catch(e) {
+                    assert(false);
+                }
+            ");
+        }
+
+        [Fact]
+        public void ArrayIndexShouldBeConvertedToUint32()
+        {
+            // This is missing from ECMA tests suite
+            // http://www.ecma-international.org/ecma-262/5.1/#sec-15.4
+
+            RunTest(@"
+                var a = [ 'foo' ];
+                assert(a[0] === 'foo');
+                assert(a['0'] === 'foo');
+                assert(a['00'] === undefined);
+            ");
+        }
+
+        [Fact]
+        public void DatePrototypeFunctionWorkOnDateOnly()
+        {
+            RunTest(@"
+                try {
+                    var myObj = Object.create(Date.prototype);
+                    myObj.toDateString();
+                } catch (e) {
+                    assert(e instanceof TypeError);
+                }
+            ");
+        }
+
+        [Fact]
+        public void DateToStringMethodsShouldUseCurrentTimeZoneAndCulture()
+        {
+            // Forcing to PDT and FR for tests
+            // var PDT = TimeZoneInfo.CreateCustomTimeZone("Pacific Daylight Time", new TimeSpan(-7, 0, 0), "Pacific Daylight Time", "Pacific Daylight Time");
+            var PDT = TimeZoneInfo.FindSystemTimeZoneById("Pacific Standard Time");
+            var FR = new CultureInfo("fr-FR");
+
+            var engine = new Engine(options => options.LocalTimeZone(PDT).Culture(FR))
+                .SetValue("log", new Action<object>(Console.WriteLine))
+                .SetValue("assert", new Action<bool>(Assert.True))
+                .SetValue("equal", new Action<object, object>(Assert.Equal))
+                ;
+
+            engine.Execute(@"
+                    var d = new Date(1433160000000);
+
+                    equal('Mon Jun 01 2015 05:00:00 GMT-07:00', d.toString());
+                    equal('Mon Jun 01 2015', d.toDateString());
+                    equal('05:00:00 GMT-07:00', d.toTimeString());
+                    equal('lundi 1 juin 2015 05:00:00', d.toLocaleString());
+                    equal('lundi 1 juin 2015', d.toLocaleDateString());
+                    equal('05:00:00', d.toLocaleTimeString());
+            ");
+        }
+
+        [Fact]
+        public void DateShouldHonorTimezoneDaylightSavingRules()
+        {
+            var EST = TimeZoneInfo.FindSystemTimeZoneById("US Eastern Standard Time");
+            var engine = new Engine(options => options.LocalTimeZone(EST))
+                .SetValue("log", new Action<object>(Console.WriteLine))
+                .SetValue("assert", new Action<bool>(Assert.True))
+                .SetValue("equal", new Action<object, object>(Assert.Equal))
+                ;
+
+            engine.Execute(@"
+                    var d = new Date(2016, 8, 1);
+
+                    equal('Thu Sep 01 2016 00:00:00 GMT-04:00', d.toString());
+                    equal('Thu Sep 01 2016', d.toDateString());
+            ");
+        }
+
+        [Fact]
+        public void DateShouldParseToString()
+        {
+            // Forcing to PDT and FR for tests
+            // var PDT = TimeZoneInfo.CreateCustomTimeZone("Pacific Daylight Time", new TimeSpan(-7, 0, 0), "Pacific Daylight Time", "Pacific Daylight Time");
+            var PDT = TimeZoneInfo.FindSystemTimeZoneById("Pacific Standard Time");
+            var FR = new CultureInfo("fr-FR");
+
+            new Engine(options => options.LocalTimeZone(PDT).Culture(FR))
+                .SetValue("log", new Action<object>(Console.WriteLine))
+                .SetValue("assert", new Action<bool>(Assert.True))
+                .SetValue("equal", new Action<object, object>(Assert.Equal))
+                .Execute(@"
+                    var d = new Date(1433160000000);
+                    equal(Date.parse(d.toString()), d.valueOf());
+                    equal(Date.parse(d.toLocaleString()), d.valueOf());
+            ");
+        }
+
+        [Fact]
+        public void LocaleNumberShouldUseLocalCulture()
+        {
+            // Forcing to PDT and FR for tests
+            // var PDT = TimeZoneInfo.CreateCustomTimeZone("Pacific Daylight Time", new TimeSpan(-7, 0, 0), "Pacific Daylight Time", "Pacific Daylight Time");
+            var PDT = TimeZoneInfo.FindSystemTimeZoneById("Pacific Standard Time");
+            var FR = new CultureInfo("fr-FR");
+
+            new Engine(options => options.LocalTimeZone(PDT).Culture(FR))
+                .SetValue("log", new Action<object>(Console.WriteLine))
+                .SetValue("assert", new Action<bool>(Assert.True))
+                .SetValue("equal", new Action<object, object>(Assert.Equal))
+                .Execute(@"
+                    var d = new Number(-1.23);
+                    equal('-1.23', d.toString());
+                    equal('-1,23', d.toLocaleString());
+            ");
+        }
+
+        [Fact]
+        public void DateCtorShouldAcceptDate()
+        {
+            RunTest(@"
+                var a = new Date();
+                var b = new Date(a);
+                assert(String(a) === String(b));
+            ");
+        }
+
+        [Fact]
+        public void RegExpResultIsMutable()
+        {
+            RunTest(@"
+                var match = /quick\s(brown).+?(jumps)/ig.exec('The Quick Brown Fox Jumps Over The Lazy Dog');
+                var result = match.shift();
+                assert(result === 'Quick Brown Fox Jumps');
+            ");
+        }
+
+        [Fact]
+        public void RegExpSupportsMultiline()
+        {
+            RunTest(@"
+                var rheaders = /^(.*?):[ \t]*([^\r\n]*)$/mg;
+                var headersString = 'X-AspNetMvc-Version: 4.0\r\nX-Powered-By: ASP.NET\r\n\r\n';
+                match = rheaders.exec(headersString);
+                assert('X-AspNetMvc-Version' === match[1]);
+                assert('4.0' === match[2]);
+            ");
+
+            RunTest(@"
+                var rheaders = /^(.*?):[ \t]*(.*?)$/mg;
+                var headersString = 'X-AspNetMvc-Version: 4.0\r\nX-Powered-By: ASP.NET\r\n\r\n';
+                match = rheaders.exec(headersString);
+                assert('X-AspNetMvc-Version' === match[1]);
+                assert('4.0' === match[2]);
+            ");
+
+            RunTest(@"
+                var rheaders = /^(.*?):[ \t]*([^\r\n]*)$/mg;
+                var headersString = 'X-AspNetMvc-Version: 4.0\nX-Powered-By: ASP.NET\n\n';
+                match = rheaders.exec(headersString);
+                assert('X-AspNetMvc-Version' === match[1]);
+                assert('4.0' === match[2]);
+            ");
+        }
+
+        [Fact]
+        public void ShouldSetYearBefore1970()
+        {
+
+            RunTest(@"
+                var d = new Date('1969-01-01T08:17:00');
+                d.setYear(2015);
+                equal('2015-01-01T08:17:00.000Z', d.toISOString());
+            ");
+        }
+
+        [Fact]
+        public void ShouldUseReplaceMarkers()
+        {
+            RunTest(@"
+                var re = /a/g;
+                var str = 'abab';
+                var newstr = str.replace(re, '$\'x');
+                equal('babxbbxb', newstr);
+            ");
+        }        [Fact]
+
+        public void ExceptionShouldHaveLocationOfInnerFunction()
+        {
+            try
+            {
+                new Engine()
+                    .Execute(@"
+                    function test(s) {
+                        o.boom();
+                    }
+                    test('arg');
+                ");
+            }
+            catch (JavaScriptException ex)
+            {
+                Assert.Equal(3, ex.LineNumber);
+            }
+        }        }
+
+        [Fact]
+        public void GlobalRegexLiteralShouldNotKeepState()
+        {
+            RunTest(@"
+				var url = 'https://www.example.com';
+
+				assert(isAbsolutePath(url));
+				assert(isAbsolutePath(url));
+				assert(isAbsolutePath(url));
+
+				function isAbsolutePath(path) {
+					return /\.+/g.test(path);
+				}
+            ");
+        }
+
+        [Fact]
+        public void ShouldCompareInnerValueOfClrInstances()
+        {
+            var engine = new Engine();
+
+            // Create two separate Guid with identical inner values.
+            var guid1 = Guid.NewGuid();
+            var guid2 = new Guid(guid1.ToString());
+
+            engine.SetValue("guid1", guid1);
+            engine.SetValue("guid2", guid2);
+
+            var result = engine.Execute("guid1 == guid2").GetCompletionValue().AsBoolean();
+
+            Assert.True(result);
+        }
+
+        [Fact]
+        public void ShouldStringifyNumWithoutV8DToA()
+        {
+            // 53.6841659 cannot be converted by V8's DToA => "old" DToA code will be used.
+
+            var engine = new Engine();
+            Native.JsValue val = engine.Execute("JSON.stringify(53.6841659)").GetCompletionValue();
+
+            Assert.True(val.AsString() == "53.6841659");
+        }
+		
+        [Theory]
+        [InlineData("", "escape('')")]
+        [InlineData("%u0100%u0101%u0102", "escape('\u0100\u0101\u0102')")]
+        [InlineData("%uFFFD%uFFFE%uFFFF", "escape('\ufffd\ufffe\uffff')")]
+        [InlineData("%uD834%uDF06", "escape('\ud834\udf06')")]
+        [InlineData("%00%01%02%03", "escape('\x00\x01\x02\x03')")]
+        [InlineData("%2C", "escape(',')")]
+        [InlineData("%3A%3B%3C%3D%3E%3F", "escape(':;<=>?')")]
+        [InlineData("%60", "escape('`')")]
+        [InlineData("%7B%7C%7D%7E%7F%80", "escape('{|}~\x7f\x80')")]
+        [InlineData("%FD%FE%FF", "escape('\xfd\xfe\xff')")]
+        [InlineData("ABCDEFGHIJKLMNOPQRSTUVWXYZabcdefghijklmnopqrstuvwxyz0123456789@*_+-./", "escape('ABCDEFGHIJKLMNOPQRSTUVWXYZabcdefghijklmnopqrstuvwxyz0123456789@*_+-./')")]
+        public void ShouldEvaluateEscape(object expected, string source)
+        {
+            var engine = new Engine();
+            var result = engine.Execute(source).GetCompletionValue().ToObject();
+
+            Assert.Equal(expected, result);
+        }
+
+        [Theory]
+        //https://github.com/tc39/test262/blob/master/test/annexB/built-ins/unescape/empty-string.js
+        [InlineData("", "unescape('')")]
+        //https://github.com/tc39/test262/blob/master/test/annexB/built-ins/unescape/four-ignore-bad-u.js
+        [InlineData("%U0000", "unescape('%U0000')")]
+        [InlineData("%t0000", "unescape('%t0000')")]
+        [InlineData("%v0000", "unescape('%v0000')")]
+        [InlineData("%" + "\x00" + "00", "unescape('%%0000')")]
+        //https://github.com/tc39/test262/blob/master/test/annexB/built-ins/unescape/four-ignore-end-str.js
+        [InlineData("%u", "unescape('%u')")]
+        [InlineData("%u0", "unescape('%u0')")]
+        [InlineData("%u1", "unescape('%u1')")]
+        [InlineData("%u2", "unescape('%u2')")]
+        [InlineData("%u3", "unescape('%u3')")]
+        [InlineData("%u4", "unescape('%u4')")]
+        [InlineData("%u5", "unescape('%u5')")]
+        [InlineData("%u6", "unescape('%u6')")]
+        [InlineData("%u7", "unescape('%u7')")]
+        [InlineData("%u8", "unescape('%u8')")]
+        [InlineData("%u9", "unescape('%u9')")]
+        [InlineData("%ua", "unescape('%ua')")]
+        [InlineData("%uA", "unescape('%uA')")]
+        [InlineData("%ub", "unescape('%ub')")]
+        [InlineData("%uB", "unescape('%uB')")]
+        [InlineData("%uc", "unescape('%uc')")]
+        [InlineData("%uC", "unescape('%uC')")]
+        [InlineData("%ud", "unescape('%ud')")]
+        [InlineData("%uD", "unescape('%uD')")]
+        [InlineData("%ue", "unescape('%ue')")]
+        [InlineData("%uE", "unescape('%uE')")]
+        [InlineData("%uf", "unescape('%uf')")]
+        [InlineData("%uF", "unescape('%uF')")]
+        [InlineData("%u01", "unescape('%u01')")]
+        [InlineData("%u02", "unescape('%u02')")]
+        [InlineData("%u03", "unescape('%u03')")]
+        [InlineData("%u04", "unescape('%u04')")]
+        [InlineData("%u05", "unescape('%u05')")]
+        [InlineData("%u06", "unescape('%u06')")]
+        [InlineData("%u07", "unescape('%u07')")]
+        [InlineData("%u08", "unescape('%u08')")]
+        [InlineData("%u09", "unescape('%u09')")]
+        [InlineData("%u0a", "unescape('%u0a')")]
+        [InlineData("%u0A", "unescape('%u0A')")]
+        [InlineData("%u0b", "unescape('%u0b')")]
+        [InlineData("%u0B", "unescape('%u0B')")]
+        [InlineData("%u0c", "unescape('%u0c')")]
+        [InlineData("%u0C", "unescape('%u0C')")]
+        [InlineData("%u0d", "unescape('%u0d')")]
+        [InlineData("%u0D", "unescape('%u0D')")]
+        [InlineData("%u0e", "unescape('%u0e')")]
+        [InlineData("%u0E", "unescape('%u0E')")]
+        [InlineData("%u0f", "unescape('%u0f')")]
+        [InlineData("%u0F", "unescape('%u0F')")]
+        [InlineData("%u000", "unescape('%u000')")]
+        [InlineData("%u001", "unescape('%u001')")]
+        [InlineData("%u002", "unescape('%u002')")]
+        [InlineData("%u003", "unescape('%u003')")]
+        [InlineData("%u004", "unescape('%u004')")]
+        [InlineData("%u005", "unescape('%u005')")]
+        [InlineData("%u006", "unescape('%u006')")]
+        [InlineData("%u007", "unescape('%u007')")]
+        [InlineData("%u008", "unescape('%u008')")]
+        [InlineData("%u009", "unescape('%u009')")]
+        [InlineData("%u00a", "unescape('%u00a')")]
+        [InlineData("%u00A", "unescape('%u00A')")]
+        [InlineData("%u00b", "unescape('%u00b')")]
+        [InlineData("%u00B", "unescape('%u00B')")]
+        [InlineData("%u00c", "unescape('%u00c')")]
+        [InlineData("%u00C", "unescape('%u00C')")]
+        [InlineData("%u00d", "unescape('%u00d')")]
+        [InlineData("%u00D", "unescape('%u00D')")]
+        [InlineData("%u00e", "unescape('%u00e')")]
+        [InlineData("%u00E", "unescape('%u00E')")]
+        [InlineData("%u00f", "unescape('%u00f')")]
+        [InlineData("%u00F", "unescape('%u00F')")]
+        //https://github.com/tc39/test262/blob/master/test/annexB/built-ins/unescape/four-ignore-non-hex.js
+        [InlineData("%u000%0", "unescape('%u000%0')")]
+        [InlineData("%u000g0", "unescape('%u000g0')")]
+        [InlineData("%u000G0", "unescape('%u000G0')")]
+        [InlineData("%u00g00", "unescape('%u00g00')")]
+        [InlineData("%u00G00", "unescape('%u00G00')")]
+        [InlineData("%u0g000", "unescape('%u0g000')")]
+        [InlineData("%u0G000", "unescape('%u0G000')")]
+        [InlineData("%ug0000", "unescape('%ug0000')")]
+        [InlineData("%uG0000", "unescape('%uG0000')")]
+        [InlineData("%u000u0", "unescape('%u000u0')")]
+        [InlineData("%u000U0", "unescape('%u000U0')")]
+        [InlineData("%u00u00", "unescape('%u00u00')")]
+        [InlineData("%u00U00", "unescape('%u00U00')")]
+        [InlineData("%u0u000", "unescape('%u0u000')")]
+        [InlineData("%u0U000", "unescape('%u0U000')")]
+        [InlineData("%uu0000", "unescape('%uu0000')")]
+        [InlineData("%uU0000", "unescape('%uU0000')")]
+        //https://github.com/tc39/test262/blob/master/test/annexB/built-ins/unescape/four.js
+        [InlineData("%0" + "\x00" + "0", "unescape('%0%u00000')")]
+        [InlineData("%0" + "\x01" + "0", "unescape('%0%u00010')")]
+        [InlineData("%0)0", "unescape('%0%u00290')")]
+        [InlineData("%0*0", "unescape('%0%u002a0')")]
+        [InlineData("%0*0", "unescape('%0%u002A0')")]
+        [InlineData("%0+0", "unescape('%0%u002b0')")]
+        [InlineData("%0+0", "unescape('%0%u002B0')")]
+        [InlineData("%0,0", "unescape('%0%u002c0')")]
+        [InlineData("%0,0", "unescape('%0%u002C0')")]
+        [InlineData("%0-0", "unescape('%0%u002d0')")]
+        [InlineData("%0-0", "unescape('%0%u002D0')")]
+        [InlineData("%090", "unescape('%0%u00390')")]
+        [InlineData("%0:0", "unescape('%0%u003a0')")]
+        [InlineData("%0:0", "unescape('%0%u003A0')")]
+        [InlineData("%0?0", "unescape('%0%u003f0')")]
+        [InlineData("%0?0", "unescape('%0%u003F0')")]
+        [InlineData("%0@0", "unescape('%0%u00400')")]
+        [InlineData("%0Z0", "unescape('%0%u005a0')")]
+        [InlineData("%0Z0", "unescape('%0%u005A0')")]
+        [InlineData("%0[0", "unescape('%0%u005b0')")]
+        [InlineData("%0[0", "unescape('%0%u005B0')")]
+        [InlineData("%0^0", "unescape('%0%u005e0')")]
+        [InlineData("%0^0", "unescape('%0%u005E0')")]
+        [InlineData("%0_0", "unescape('%0%u005f0')")]
+        [InlineData("%0_0", "unescape('%0%u005F0')")]
+        [InlineData("%0`0", "unescape('%0%u00600')")]
+        [InlineData("%0a0", "unescape('%0%u00610')")]
+        [InlineData("%0z0", "unescape('%0%u007a0')")]
+        [InlineData("%0z0", "unescape('%0%u007A0')")]
+        [InlineData("%0{0", "unescape('%0%u007b0')")]
+        [InlineData("%0{0", "unescape('%0%u007B0')")]
+        [InlineData("%0" + "\ufffe" + "0", "unescape('%0%ufffe0')")]
+        [InlineData("%0" + "\ufffe" + "0", "unescape('%0%uFffe0')")]
+        [InlineData("%0" + "\ufffe" + "0", "unescape('%0%ufFfe0')")]
+        [InlineData("%0" + "\ufffe" + "0", "unescape('%0%uffFe0')")]
+        [InlineData("%0" + "\ufffe" + "0", "unescape('%0%ufffE0')")]
+        [InlineData("%0" + "\ufffe" + "0", "unescape('%0%uFFFE0')")]
+        [InlineData("%0" + "\uffff" + "0", "unescape('%0%uffff0')")]
+        [InlineData("%0" + "\uffff" + "0", "unescape('%0%uFfff0')")]
+        [InlineData("%0" + "\uffff" + "0", "unescape('%0%ufFff0')")]
+        [InlineData("%0" + "\uffff" + "0", "unescape('%0%uffFf0')")]
+        [InlineData("%0" + "\uffff" + "0", "unescape('%0%ufffF0')")]
+        [InlineData("%0" + "\uffff" + "0", "unescape('%0%uFFFF0')")]
+        //https://github.com/tc39/test262/blob/master/test/annexB/built-ins/unescape/two-ignore-end-str.js
+        [InlineData("%", "unescape('%')")]
+        [InlineData("%0", "unescape('%0')")]
+        [InlineData("%1", "unescape('%1')")]
+        [InlineData("%2", "unescape('%2')")]
+        [InlineData("%3", "unescape('%3')")]
+        [InlineData("%4", "unescape('%4')")]
+        [InlineData("%5", "unescape('%5')")]
+        [InlineData("%6", "unescape('%6')")]
+        [InlineData("%7", "unescape('%7')")]
+        [InlineData("%8", "unescape('%8')")]
+        [InlineData("%9", "unescape('%9')")]
+        [InlineData("%a", "unescape('%a')")]
+        [InlineData("%A", "unescape('%A')")]
+        [InlineData("%b", "unescape('%b')")]
+        [InlineData("%B", "unescape('%B')")]
+        [InlineData("%c", "unescape('%c')")]
+        [InlineData("%C", "unescape('%C')")]
+        [InlineData("%d", "unescape('%d')")]
+        [InlineData("%D", "unescape('%D')")]
+        [InlineData("%e", "unescape('%e')")]
+        [InlineData("%E", "unescape('%E')")]
+        [InlineData("%f", "unescape('%f')")]
+        [InlineData("%F", "unescape('%F')")]
+        //https://github.com/tc39/test262/blob/master/test/annexB/built-ins/unescape/two-ignore-non-hex.js
+        [InlineData("%0%0", "unescape('%0%0')")]
+        [InlineData("%0g0", "unescape('%0g0')")]
+        [InlineData("%0G0", "unescape('%0G0')")]
+        [InlineData("%g00", "unescape('%g00')")]
+        [InlineData("%G00", "unescape('%G00')")]
+        [InlineData("%0u0", "unescape('%0u0')")]
+        [InlineData("%0U0", "unescape('%0U0')")]
+        [InlineData("%u00", "unescape('%u00')")]
+        [InlineData("%U00", "unescape('%U00')")]
+        //https://github.com/tc39/test262/blob/master/test/annexB/built-ins/unescape/two.js
+        [InlineData("%0" + "\x00" + "00", "unescape('%0%0000')")]
+        [InlineData("%0" + "\x01" + "00", "unescape('%0%0100')")]
+        [InlineData("%0)00", "unescape('%0%2900')")]
+        [InlineData("%0*00", "unescape('%0%2a00')")]
+        [InlineData("%0*00", "unescape('%0%2A00')")]
+        [InlineData("%0+00", "unescape('%0%2b00')")]
+        [InlineData("%0+00", "unescape('%0%2B00')")]
+        [InlineData("%0,00", "unescape('%0%2c00')")]
+        [InlineData("%0,00", "unescape('%0%2C00')")]
+        [InlineData("%0-00", "unescape('%0%2d00')")]
+        [InlineData("%0-00", "unescape('%0%2D00')")]
+        [InlineData("%0900", "unescape('%0%3900')")]
+        [InlineData("%0:00", "unescape('%0%3a00')")]
+        [InlineData("%0:00", "unescape('%0%3A00')")]
+        [InlineData("%0?00", "unescape('%0%3f00')")]
+        [InlineData("%0?00", "unescape('%0%3F00')")]
+        [InlineData("%0@00", "unescape('%0%4000')")]
+        [InlineData("%0Z00", "unescape('%0%5a00')")]
+        [InlineData("%0Z00", "unescape('%0%5A00')")]
+        [InlineData("%0[00", "unescape('%0%5b00')")]
+        [InlineData("%0[00", "unescape('%0%5B00')")]
+        [InlineData("%0^00", "unescape('%0%5e00')")]
+        [InlineData("%0^00", "unescape('%0%5E00')")]
+        [InlineData("%0_00", "unescape('%0%5f00')")]
+        [InlineData("%0_00", "unescape('%0%5F00')")]
+        [InlineData("%0`00", "unescape('%0%6000')")]
+        [InlineData("%0a00", "unescape('%0%6100')")]
+        [InlineData("%0z00", "unescape('%0%7a00')")]
+        [InlineData("%0z00", "unescape('%0%7A00')")]
+        [InlineData("%0{00", "unescape('%0%7b00')")]
+        [InlineData("%0{00", "unescape('%0%7B00')")]
+        public void ShouldEvaluateUnescape(object expected, string source)
+        {
+            var engine = new Engine();
+            var result = engine.Execute(source).GetCompletionValue().ToObject();
+
+            Assert.Equal(expected, result);
+        }
+
+        [Theory]
+        [InlineData("new Date(1969,0,1,19,45,30,500).getHours()", 19)]
+        [InlineData("new Date(1970,0,1,19,45,30,500).getHours()", 19)]
+        [InlineData("new Date(1971,0,1,19,45,30,500).getHours()", 19)]
+        [InlineData("new Date(1969,0,1,19,45,30,500).getMinutes()", 45)]
+        [InlineData("new Date(1970,0,1,19,45,30,500).getMinutes()", 45)]
+        [InlineData("new Date(1971,0,1,19,45,30,500).getMinutes()", 45)]
+        [InlineData("new Date(1969,0,1,19,45,30,500).getSeconds()", 30)]
+        [InlineData("new Date(1970,0,1,19,45,30,500).getSeconds()", 30)]
+        [InlineData("new Date(1971,0,1,19,45,30,500).getSeconds()", 30)]
+        //[InlineData("new Date(1969,0,1,19,45,30,500).getMilliseconds()", 500)]
+        //[InlineData("new Date(1970,0,1,19,45,30,500).getMilliseconds()", 500)]
+        //[InlineData("new Date(1971,0,1,19,45,30,500).getMilliseconds()", 500)]
+        public void ShouldExtractDateParts(string source, double expected)
+        {
+            var engine = new Engine();
+            var result = engine.Execute(source).GetCompletionValue().ToObject();
+
+            Assert.Equal(expected, result);
+        }
+
+        [Theory]
+        [InlineData("'abc'.padStart(10)", "       abc")]
+        [InlineData("'abc'.padStart(10, \"foo\")", "foofoofabc")]
+        [InlineData("'abc'.padStart(6, \"123456\")", "123abc")]
+        [InlineData("'abc'.padStart(8, \"0\")", "00000abc")]
+        [InlineData("'abc'.padStart(1)", "abc")]
+        public void ShouldPadStart(string source, object expected)
+        {
+            var engine = new Engine();
+            var result = engine.Execute(source).GetCompletionValue().ToObject();
+
+            Assert.Equal(expected, result);
+        }
+
+        [Theory]
+        [InlineData("'abc'.padEnd(10)", "abc       ")]
+        [InlineData("'abc'.padEnd(10, \"foo\")", "abcfoofoof")]
+        [InlineData("'abc'.padEnd(6, \"123456\")", "abc123")]
+        [InlineData("'abc'.padEnd(1)", "abc")]
+        public void ShouldPadEnd(string source, object expected)
+        {
+            var engine = new Engine();
+            var result = engine.Execute(source).GetCompletionValue().ToObject();
+
+            Assert.Equal(expected, result);
+        }
+    }
+}